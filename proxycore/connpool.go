--- conflicted
+++ resolved
@@ -16,13 +16,8 @@
 
 import (
 	"context"
-<<<<<<< HEAD
-=======
-	"github.com/datastax/go-cassandra-native-protocol/primitive"
-	"go.uber.org/zap"
 	"errors"
 	"fmt"
->>>>>>> 54e40ab5
 	"math"
 	"sync"
 	"time"
