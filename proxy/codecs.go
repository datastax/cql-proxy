// Copyright (c) DataStax, Inc.
//
// Licensed under the Apache License, Version 2.0 (the "License");
// you may not use this file except in compliance with the License.
// You may obtain a copy of the License at
//
//      http://www.apache.org/licenses/LICENSE-2.0
//
// Unless required by applicable law or agreed to in writing, software
// distributed under the License is distributed on an "AS IS" BASIS,
// WITHOUT WARRANTIES OR CONDITIONS OF ANY KIND, either express or implied.
// See the License for the specific language governing permissions and
// limitations under the License.

package proxy

import (
	"encoding/hex"
	"errors"
	"fmt"
	"io"
	"io/ioutil"

	"github.com/datastax/go-cassandra-native-protocol/frame"
	"github.com/datastax/go-cassandra-native-protocol/message"
	"github.com/datastax/go-cassandra-native-protocol/primitive"
)

var codec = frame.NewRawCodec(&partialQueryCodec{}, &partialExecuteCodec{}, &partialBatchCodec{})

type partialQueryCodec struct{}

func (c *partialQueryCodec) Encode(_ message.Message, _ io.Writer, _ primitive.ProtocolVersion) error {
	panic("not implemented")
}

func (c *partialQueryCodec) EncodedLength(_ message.Message, _ primitive.ProtocolVersion) (int, error) {
	panic("not implemented")
}

func (c *partialQueryCodec) Decode(source io.Reader, _ primitive.ProtocolVersion) (message.Message, error) {
	if query, err := primitive.ReadLongString(source); err != nil {
		return nil, err
	} else {
		return &partialQuery{query, primitive.ConsistencyLevelAny}, nil
	}
}

func (c *partialQueryCodec) GetOpCode() primitive.OpCode {
	return primitive.OpCodeQuery
}

type partialQuery struct {
	query       string
	Consistency primitive.ConsistencyLevel
}

func (p *partialQuery) IsResponse() bool {
	return false
}

func (p *partialQuery) GetOpCode() primitive.OpCode {
	return primitive.OpCodeQuery
}

<<<<<<< HEAD
func (p *partialQuery) Clone() message.Message {
	return &partialQuery{p.query, p.Consistency}
=======
func (p *partialQuery) DeepCopyMessage() message.Message {
	return &partialQuery{p.query}
>>>>>>> 0aaf29d9
}

type partialExecute struct {
	queryId     []byte
	Consistency primitive.ConsistencyLevel
}

func (m *partialExecute) IsResponse() bool {
	return false
}

func (m *partialExecute) GetOpCode() primitive.OpCode {
	return primitive.OpCodeExecute
}

<<<<<<< HEAD
func (m *partialExecute) Clone() message.Message {
	return &partialExecute{
		queryId:     primitive.CloneByteSlice(m.queryId),
		Consistency: m.Consistency,
	}
=======
func (m *partialExecute) DeepCopyMessage() message.Message {
	queryId := make([]byte, len(m.queryId))
	copy(queryId, m.queryId)
	return &partialExecute{queryId}
>>>>>>> 0aaf29d9
}

func (m *partialExecute) String() string {
	return "EXECUTE " + hex.EncodeToString(m.queryId)
}

type partialExecuteCodec struct{}

func (c *partialExecuteCodec) Encode(_ message.Message, _ io.Writer, _ primitive.ProtocolVersion) error {
	panic("not implemented")
}

func (c *partialExecuteCodec) EncodedLength(_ message.Message, _ primitive.ProtocolVersion) (size int, err error) {
	panic("not implemented")
}

func (c *partialExecuteCodec) Decode(source io.Reader, _ primitive.ProtocolVersion) (msg message.Message, err error) {
	execute := &partialExecute{}
	if execute.queryId, err = primitive.ReadShortBytes(source); err != nil {
		return nil, fmt.Errorf("cannot read EXECUTE query id: %w", err)
	} else if len(execute.queryId) == 0 {
		return nil, errors.New("EXECUTE missing query id")
	}
	return execute, nil
}

func (c *partialExecuteCodec) GetOpCode() primitive.OpCode {
	return primitive.OpCodeExecute
}

type partialBatch struct {
	queryOrIds  []interface{}
	Consistency primitive.ConsistencyLevel
}

func (p partialBatch) IsResponse() bool {
	return false
}

func (p partialBatch) GetOpCode() primitive.OpCode {
	return primitive.OpCodeBatch
}

func (p partialBatch) DeepCopyMessage() message.Message {
	queryOrIds := make([]interface{}, len(p.queryOrIds))
	copy(queryOrIds, p.queryOrIds)
	return &partialBatch{queryOrIds, p.Consistency}
}

type partialBatchCodec struct{}

func (p partialBatchCodec) Encode(msg message.Message, dest io.Writer, version primitive.ProtocolVersion) error {
	panic("not implemented")
}

func (p partialBatchCodec) EncodedLength(msg message.Message, version primitive.ProtocolVersion) (int, error) {
	panic("not implemented")
}

func (p partialBatchCodec) Decode(source io.Reader, version primitive.ProtocolVersion) (msg message.Message, err error) {
	var queryOrIds []interface{}
	var typ uint8
	if typ, err = primitive.ReadByte(source); err != nil {
		return nil, fmt.Errorf("cannot read BATCH type: %w", err)
	}
	if err = primitive.CheckValidBatchType(primitive.BatchType(typ)); err != nil {
		return nil, err
	}
	var count uint16
	if count, err = primitive.ReadShort(source); err != nil {
		return nil, fmt.Errorf("cannot read BATCH query count: %w", err)
	}
	queryOrIds = make([]interface{}, count)
	for i := 0; i < int(count); i++ {
		var queryTyp uint8
		if queryTyp, err = primitive.ReadByte(source); err != nil {
			return nil, fmt.Errorf("cannot read BATCH query type for child #%d: %w", i, err)
		}
		var queryOrId interface{}
		switch primitive.BatchChildType(queryTyp) {
		case primitive.BatchChildTypeQueryString:
			if queryOrId, err = primitive.ReadLongString(source); err != nil {
				return nil, fmt.Errorf("cannot read BATCH query string for child #%d: %w", i, err)
			}
		case primitive.BatchChildTypePreparedId:
			if queryOrId, err = primitive.ReadShortBytes(source); err != nil {
				return nil, fmt.Errorf("cannot read BATCH query id for child #%d: %w", i, err)
			}
		default:
			return nil, fmt.Errorf("unsupported BATCH child type for child #%d: %v", i, queryTyp)
		}
		if err = skipPositionalValues(source); err != nil {
			return nil, fmt.Errorf("cannot read BATCH positional values for child #%d: %w", i, err)
		}
		queryOrIds[i] = queryOrId
	}
	return &partialBatch{queryOrIds, primitive.ConsistencyLevelAny}, nil
}

func (p partialBatchCodec) GetOpCode() primitive.OpCode {
	return primitive.OpCodeBatch
}

func skipPositionalValues(source io.Reader) error {
	if length, err := primitive.ReadShort(source); err != nil {
		return fmt.Errorf("cannot read positional [value]s length: %w", err)
	} else {
		for i := uint16(0); i < length; i++ {
			if err = skipValue(source); err != nil {
				return fmt.Errorf("cannot read positional [value]s element %d content: %w", i, err)
			}
		}
		return nil
	}
}

func skipValue(source io.Reader) error {
	if length, err := primitive.ReadInt(source); err != nil {
		return fmt.Errorf("cannot read [value] length: %w", err)
	} else if length <= 0 {
		return nil
	} else {
		if _, err = io.CopyN(ioutil.Discard, source, int64(length)); err != nil {
			return fmt.Errorf("cannot read [value] content: %w", err)
		}
		return nil
	}
}<|MERGE_RESOLUTION|>--- conflicted
+++ resolved
@@ -63,13 +63,12 @@
 	return primitive.OpCodeQuery
 }
 
-<<<<<<< HEAD
 func (p *partialQuery) Clone() message.Message {
 	return &partialQuery{p.query, p.Consistency}
-=======
+}
+
 func (p *partialQuery) DeepCopyMessage() message.Message {
-	return &partialQuery{p.query}
->>>>>>> 0aaf29d9
+	return &partialQuery{p.query, p.Consistency}
 }
 
 type partialExecute struct {
@@ -85,18 +84,10 @@
 	return primitive.OpCodeExecute
 }
 
-<<<<<<< HEAD
-func (m *partialExecute) Clone() message.Message {
-	return &partialExecute{
-		queryId:     primitive.CloneByteSlice(m.queryId),
-		Consistency: m.Consistency,
-	}
-=======
 func (m *partialExecute) DeepCopyMessage() message.Message {
 	queryId := make([]byte, len(m.queryId))
 	copy(queryId, m.queryId)
-	return &partialExecute{queryId}
->>>>>>> 0aaf29d9
+	return &partialExecute{queryId, m.Consistency}
 }
 
 func (m *partialExecute) String() string {
