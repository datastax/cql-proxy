// Copyright (c) DataStax, Inc.
//
// Licensed under the Apache License, Version 2.0 (the "License");
// you may not use this file except in compliance with the License.
// You may obtain a copy of the License at
//
//      http://www.apache.org/licenses/LICENSE-2.0
//
// Unless required by applicable law or agreed to in writing, software
// distributed under the License is distributed on an "AS IS" BASIS,
// WITHOUT WARRANTIES OR CONDITIONS OF ANY KIND, either express or implied.
// See the License for the specific language governing permissions and
// limitations under the License.

package proxy

import (
	"bytes"
	"context"
	"cql-proxy/parser"
	"cql-proxy/proxycore"
	"crypto/md5"
	"errors"
	"fmt"
	"io"
	"net"
	"sync"
	"sync/atomic"
	"time"

<<<<<<< HEAD
=======
	"cql-proxy/parser"
	"cql-proxy/proxycore"

>>>>>>> 262cb1a8
	"github.com/datastax/go-cassandra-native-protocol/datatype"
	"github.com/datastax/go-cassandra-native-protocol/frame"
	"github.com/datastax/go-cassandra-native-protocol/message"
	"github.com/datastax/go-cassandra-native-protocol/primitive"
	lru "github.com/hashicorp/golang-lru"
	"go.uber.org/zap"
)

var (
	encodedOneValue, _  = proxycore.EncodeType(datatype.Int, primitive.ProtocolVersion4, 1)
	encodedZeroValue, _ = proxycore.EncodeType(datatype.Int, primitive.ProtocolVersion4, 0)
)

type Config struct {
<<<<<<< HEAD
	Version         primitive.ProtocolVersion
	Auth            proxycore.Authenticator
	Resolver        proxycore.EndpointResolver
	ReconnectPolicy proxycore.ReconnectPolicy
	NumConns        int
	Logger          *zap.Logger
	// PreparedCache a cache that stores prepared queries. If not set it uses the default implementation with a max
	// capacity of ~100MB.
	PreparedCache proxycore.PreparedCache
=======
	Version           primitive.ProtocolVersion
	Auth              proxycore.Authenticator
	Resolver          proxycore.EndpointResolver
	ReconnectPolicy   proxycore.ReconnectPolicy
	NumConns          int
	Logger            *zap.Logger
	HeartBeatInterval time.Duration
	IdleTimeout       time.Duration
>>>>>>> 262cb1a8
}

type Proxy struct {
	ctx                context.Context
	config             Config
	logger             *zap.Logger
	listener           *net.TCPListener
	cluster            *proxycore.Cluster
	sessions           sync.Map
	sessMu             sync.Mutex
	schemaEventClients sync.Map
	preparedCache      proxycore.PreparedCache
	clientIdGen        uint64
	lb                 proxycore.LoadBalancer
	systemLocalValues  map[string]message.Column
}

func (p *Proxy) OnEvent(event interface{}) {
	switch evt := event.(type) {
	case *proxycore.SchemaChangeEvent:
		frm := frame.NewFrame(p.cluster.NegotiatedVersion, -1, evt.Message)
		p.schemaEventClients.Range(func(key, value interface{}) bool {
			cl := value.(*client)
			err := cl.conn.Write(proxycore.SenderFunc(func(writer io.Writer) error {
				return codec.EncodeFrame(frm, writer)
			}))
			cl.conn.LocalAddr()
			if err != nil {
				p.logger.Error("unable to send schema change event",
					zap.Stringer("client", cl.conn.RemoteAddr()),
					zap.Uint64("id", cl.id),
					zap.Error(err))
				_ = cl.conn.Close()
			}
			return true
		})
	}
}

func NewProxy(ctx context.Context, config Config) *Proxy {
	return &Proxy{
		ctx:    ctx,
		config: config,
		logger: proxycore.GetOrCreateNopLogger(config.Logger),
	}
}

func (p *Proxy) ListenAndServe(address string) error {
	err := p.Listen(address)
	if err != nil {
		return err
	}
	return p.Serve()
}

func (p *Proxy) Listen(address string) error {
	var err error

	p.preparedCache, err = getOrCreateDefaultPreparedCache(p.config.PreparedCache)
	if err != nil {
		return fmt.Errorf("unable to create prepared cache %w", err)
	}

	p.cluster, err = proxycore.ConnectCluster(p.ctx, proxycore.ClusterConfig{
		Version:           p.config.Version,
		Auth:              p.config.Auth,
		Resolver:          p.config.Resolver,
		ReconnectPolicy:   p.config.ReconnectPolicy,
		HeartBeatInterval: p.config.HeartBeatInterval,
		IdleTimeout:       p.config.IdleTimeout,
	})

	if err != nil {
		return fmt.Errorf("unable to connect to cluster %w", err)
	}

	err = p.cluster.Listen(p)
	if err != nil {
		return fmt.Errorf("unable to register to listen for schema events %w", err)
	}

	p.buildLocalRow()

	p.lb = proxycore.NewRoundRobinLoadBalancer()
	err = p.cluster.Listen(p.lb)
	if err != nil {
		return err
	}

	sess, err := proxycore.ConnectSession(p.ctx, p.cluster, proxycore.SessionConfig{
<<<<<<< HEAD
		ReconnectPolicy: p.config.ReconnectPolicy,
		NumConns:        p.config.NumConns,
		Version:         p.cluster.NegotiatedVersion,
		Auth:            p.config.Auth,
		PreparedCache:   p.preparedCache,
=======
		ReconnectPolicy:   p.config.ReconnectPolicy,
		NumConns:          p.config.NumConns,
		Version:           p.cluster.NegotiatedVersion,
		Auth:              p.config.Auth,
		Logger:            p.config.Logger,
		HeartBeatInterval: p.config.HeartBeatInterval,
		IdleTimeout:       p.config.IdleTimeout,
>>>>>>> 262cb1a8
	})

	if err != nil {
		return fmt.Errorf("unable to connect to cluster %w", err)
	}

	p.sessions.Store("", sess) // No keyspace

	tcpAddr, err := net.ResolveTCPAddr("tcp", address)
	if err != nil {
		return err
	}
	p.listener, err = net.ListenTCP("tcp", tcpAddr)
	if err != nil {
		return err
	}

	p.logger.Info("proxy is listening", zap.Stringer("address", p.listener.Addr()))

	return nil
}

func (p *Proxy) Serve() error {
	for {
		conn, err := p.listener.AcceptTCP()
		if err != nil {
			return err
		}
		p.handle(conn)
	}
}

<<<<<<< HEAD
func (p *Proxy) Shutdown() error {
	return p.listener.Close()
}

func (p *Proxy) handle(conn net.Conn) {
=======
func (p *Proxy) handle(conn *net.TCPConn) {
	if err := conn.SetKeepAlive(false); err != nil {
		p.logger.Warn("failed to disable keepalive on connection", zap.Error(err))
	}

	if err := conn.SetNoDelay(true); err != nil {
		p.logger.Warn("failed to set TCP_NODELAY on connection", zap.Error(err))
	}

>>>>>>> 262cb1a8
	cl := &client{
		ctx:                 p.ctx,
		proxy:               p,
		id:                  atomic.AddUint64(&p.clientIdGen, 1),
		preparedSystemQuery: make(map[[16]byte]interface{}),
		preparedIdempotence: make(map[[16]byte]bool),
	}
	cl.conn = proxycore.NewConn(conn, cl)
	cl.conn.Start()
}

func (p *Proxy) maybeCreateSession(keyspace string) error {
	p.sessMu.Lock()
	defer p.sessMu.Unlock()
	if _, ok := p.sessions.Load(keyspace); !ok {
		sess, err := proxycore.ConnectSession(p.ctx, p.cluster, proxycore.SessionConfig{
<<<<<<< HEAD
			ReconnectPolicy: p.config.ReconnectPolicy,
			NumConns:        p.config.NumConns,
			Version:         p.cluster.NegotiatedVersion,
			Auth:            p.config.Auth,
			PreparedCache:   p.preparedCache,
			Keyspace:        keyspace,
=======
			ReconnectPolicy:   p.config.ReconnectPolicy,
			NumConns:          p.config.NumConns,
			Version:           p.cluster.NegotiatedVersion,
			Auth:              p.config.Auth,
			Keyspace:          keyspace,
			HeartBeatInterval: p.config.HeartBeatInterval,
			IdleTimeout:       p.config.IdleTimeout,
>>>>>>> 262cb1a8
		})
		if err != nil {
			return err
		}
		p.sessions.Store(keyspace, sess)
	}
	return nil
}

func (p *Proxy) newQueryPlan() proxycore.QueryPlan {
	return p.lb.NewQueryPlan()
}

var (
	schemaVersion, _ = primitive.ParseUuid("4f2b29e6-59b5-4e2d-8fd6-01e32e67f0d7")
	hostId, _        = primitive.ParseUuid("19e26944-ffb1-40a9-a184-a9b065e5e06b")
)

func (p *Proxy) buildLocalRow() {
	p.systemLocalValues = map[string]message.Column{
		"key":                     p.encodeTypeFatal(datatype.Varchar, "local"),
		"data_center":             p.encodeTypeFatal(datatype.Varchar, "dc1"),
		"rack":                    p.encodeTypeFatal(datatype.Varchar, "rack1"),
		"tokens":                  p.encodeTypeFatal(datatype.NewListType(datatype.Varchar), []string{"0"}),
		"release_version":         p.encodeTypeFatal(datatype.Varchar, p.cluster.Info.ReleaseVersion),
		"partitioner":             p.encodeTypeFatal(datatype.Varchar, p.cluster.Info.Partitioner),
		"cluster_name":            p.encodeTypeFatal(datatype.Varchar, "cql-proxy"),
		"cql_version":             p.encodeTypeFatal(datatype.Varchar, p.cluster.Info.CQLVersion),
		"schema_version":          p.encodeTypeFatal(datatype.Uuid, schemaVersion), // TODO: Make this match the downstream cluster(s)
		"native_protocol_version": p.encodeTypeFatal(datatype.Varchar, p.cluster.NegotiatedVersion.String()),
		"host_id":                 p.encodeTypeFatal(datatype.Uuid, hostId),
	}
}

func (p *Proxy) encodeTypeFatal(dt datatype.DataType, val interface{}) []byte {
	encoded, err := proxycore.EncodeType(dt, p.cluster.NegotiatedVersion, val)
	if err != nil {
		p.logger.Fatal("unable to encode type", zap.Error(err))
	}
	return encoded
}

type client struct {
	ctx                 context.Context
	proxy               *Proxy
	conn                *proxycore.Conn
	keyspace            string
	id                  uint64
	preparedSystemQuery map[[16]byte]interface{}
	preparedIdempotence map[[16]byte]bool
}

func (c *client) Receive(reader io.Reader) error {
	raw, err := codec.DecodeRawFrame(reader)
	if err != nil {
		if !errors.Is(err, io.EOF) {
			c.proxy.logger.Error("unable to decode frame", zap.Error(err))
		}
		return err
	}

	if raw.Header.Version > primitive.ProtocolVersion4 {
		c.send(raw.Header, &message.ProtocolError{ErrorMessage: "Invalid or unsupported protocol version"})
		return nil
	}

	body, err := codec.DecodeBody(raw.Header, bytes.NewReader(raw.Body))
	if err != nil {
		c.proxy.logger.Error("unable to decode body", zap.Error(err))
		return err
	}

	switch msg := body.Message.(type) {
	case *message.Options:
		c.send(raw.Header, &message.Supported{Options: map[string][]string{"CQL_VERSION": {"3.0.0"}, "COMPRESSION": {}}})
	case *message.Startup:
		c.send(raw.Header, &message.Ready{})
	case *message.Register:
		for _, t := range msg.EventTypes {
			if t == primitive.EventTypeSchemaChange {
				c.proxy.schemaEventClients.Store(c.id, c)
			}
		}
		c.send(raw.Header, &message.Ready{})
	case *message.Prepare:
		c.handlePrepare(raw, msg)
	case *partialExecute:
		c.handleExecute(raw, msg)
	case *partialQuery:
		c.handleQuery(raw, msg)
	default:
		c.send(raw.Header, &message.ProtocolError{ErrorMessage: "Unsupported operation"})
	}

	return nil
}

func (c *client) execute(raw *frame.RawFrame, idempotent bool) {
	if sess, ok := c.proxy.sessions.Load(c.keyspace); ok {
		req := &request{
			client:     c,
			session:    sess.(*proxycore.Session),
			idempotent: idempotent,
			done:       false,
			stream:     raw.Header.StreamId,
			qp:         c.proxy.newQueryPlan(),
			raw:        raw,
		}
		req.Execute(true)
	} else {
		c.send(raw.Header, &message.ServerError{ErrorMessage: "Attempted to use invalid keyspace"})
	}
}

func (c *client) handlePrepare(raw *frame.RawFrame, msg *message.Prepare) {
	keyspace := c.keyspace
	if len(msg.Keyspace) != 0 {
		keyspace = msg.Keyspace
	}
	handled, idempotent, stmt := parser.Parse(keyspace, msg.Query)

	if handled {
		hdr := raw.Header

		switch s := stmt.(type) {
		case *parser.SelectStatement:
			if s.Table == "local" {
				if columns, err := parser.FilterColumns(s, parser.SystemLocalColumns); err != nil {
					c.send(hdr, &message.Invalid{ErrorMessage: err.Error()})
				} else {
					hash := md5.Sum([]byte(msg.Query + keyspace))
					c.send(hdr, &message.PreparedResult{
						PreparedQueryId: hash[:],
						ResultMetadata: &message.RowsMetadata{
							ColumnCount: int32(len(columns)),
							Columns:     columns,
						},
					})
					c.preparedSystemQuery[hash] = stmt
				}
				c.preparedSystemQuery[md5.Sum([]byte(msg.Query+keyspace))] = stmt
			} else if s.Table == "peers" {
				if columns, err := parser.FilterColumns(s, parser.SystemPeersColumns); err != nil {
					c.send(hdr, &message.Invalid{ErrorMessage: err.Error()})
				} else {
					hash := md5.Sum([]byte(msg.Query + keyspace))
					c.send(hdr, &message.PreparedResult{
						PreparedQueryId: hash[:],
						ResultMetadata: &message.RowsMetadata{
							ColumnCount: int32(len(columns)),
							Columns:     columns,
						},
					})
					c.preparedSystemQuery[hash] = stmt
				}
			} else {
				c.send(hdr, &message.Invalid{ErrorMessage: "Doesn't exist"})
			}
		case *parser.UseStatement:
			hash := md5.Sum([]byte(msg.Query))
			c.preparedSystemQuery[hash] = stmt
			c.send(hdr, &message.PreparedResult{
				PreparedQueryId: hash[:],
			})
		case *parser.ErrorSelectStatement:
			c.send(hdr, &message.Invalid{ErrorMessage: s.Err.Error()})
		default:
			c.send(hdr, &message.ServerError{ErrorMessage: "Proxy attempted to intercept an unhandled query"})
		}
	} else {
		c.preparedIdempotence[md5.Sum([]byte(msg.Query))] = idempotent
		c.execute(raw, true) // Prepared statements can be retried themselves
	}
}

func (c *client) handleExecute(raw *frame.RawFrame, msg *partialExecute) {
	var hash [16]byte
	copy(hash[:], msg.queryId)

	if stmt, ok := c.preparedSystemQuery[hash]; ok {
		c.interceptSystemQuery(raw.Header, stmt)
	} else {
		c.execute(raw, c.preparedIdempotence[hash])
	}
}

func (c *client) handleQuery(raw *frame.RawFrame, msg *partialQuery) {
	handled, idempotent, stmt := parser.Parse(c.keyspace, msg.query)

	c.proxy.logger.Debug("handling query", zap.String("query", msg.query), zap.Int16("stream", raw.Header.StreamId))

	if handled {
		c.interceptSystemQuery(raw.Header, stmt)
	} else {
		c.execute(raw, idempotent)
	}
}

func (c *client) columnValue(values map[string]message.Column, name string, table string) message.Column {
	var val message.Column
	var ok bool
	if val, ok = values[name]; !ok {
		if name == "rpc_address" && table == "local" {
			switch addr := c.conn.LocalAddr().(type) {
			case *net.TCPAddr:
				val, _ = proxycore.EncodeType(datatype.Inet, c.proxy.cluster.NegotiatedVersion, addr.IP)
			}
		}
	}
	return val
}

func (c *client) filterSystemLocalValues(stmt *parser.SelectStatement) (row []message.Column, err error) {
	return parser.FilterValues(stmt, parser.SystemLocalColumns, func(name string) (value message.Column, err error) {
		if val, ok := c.proxy.systemLocalValues[name]; ok {
			return val, nil
		} else if name == "rpc_address" {
			switch addr := c.conn.LocalAddr().(type) {
			case *net.TCPAddr:
				return proxycore.EncodeType(datatype.Inet, c.proxy.cluster.NegotiatedVersion, addr.IP)
			default:
				return nil, errors.New("unhandled local address type")
			}
		} else if name == parser.CountValueName {
			return encodedOneValue, nil
		} else {
			return nil, fmt.Errorf("no column value for %s", name)
		}
	})
}

func (c *client) interceptSystemQuery(hdr *frame.Header, stmt interface{}) {
	switch s := stmt.(type) {
	case *parser.SelectStatement:
		if s.Table == "local" {
			if columns, err := parser.FilterColumns(s, parser.SystemLocalColumns); err != nil {
				c.send(hdr, &message.Invalid{ErrorMessage: err.Error()})
			} else if row, err := c.filterSystemLocalValues(s); err != nil {
				c.send(hdr, &message.Invalid{ErrorMessage: err.Error()})
			} else {
				c.send(hdr, &message.RowsResult{
					Metadata: &message.RowsMetadata{
						ColumnCount: int32(len(columns)),
						Columns:     columns,
					},
					Data: []message.Row{row},
				})
			}
		} else if s.Table == "peers" {
			if columns, err := parser.FilterColumns(s, parser.SystemPeersColumns); err != nil {
				c.send(hdr, &message.Invalid{ErrorMessage: err.Error()})
			} else {
				var data []message.Row
				if parser.IsCountStarQuery(s) { // COUNT(*) always returns a value, even when there are no rows
					data = []message.Row{{encodedZeroValue}}
				}
				c.send(hdr, &message.RowsResult{
					Metadata: &message.RowsMetadata{
						ColumnCount: int32(len(columns)),
						Columns:     columns,
					},
					Data: data,
				})
			}
		} else {
			c.send(hdr, &message.Invalid{ErrorMessage: "Doesn't exist"})
		}
	case *parser.UseStatement:
		if err := c.proxy.maybeCreateSession(s.Keyspace); err != nil {
			c.send(hdr, &message.ServerError{ErrorMessage: "Proxy unable to create new session for keyspace"})
		} else {
			c.keyspace = s.Keyspace
			c.send(hdr, &message.VoidResult{})
		}
	case *parser.ErrorSelectStatement:
		c.send(hdr, &message.Invalid{ErrorMessage: s.Err.Error()})
	default:
		c.send(hdr, &message.ServerError{ErrorMessage: "Proxy attempted to intercept an unhandled query"})
	}
}

func (c *client) send(hdr *frame.Header, msg message.Message) {
	_ = c.conn.Write(proxycore.SenderFunc(func(writer io.Writer) error {
		return codec.EncodeFrame(frame.NewFrame(hdr.Version, hdr.StreamId, msg), writer)
	}))
}

func (c *client) Closing(_ error) {
	c.proxy.schemaEventClients.Delete(c.id)
}

func getOrCreateDefaultPreparedCache(cache proxycore.PreparedCache) (proxycore.PreparedCache, error) {
	if cache == nil {
		return NewDefaultPreparedCache(1e8 / 256) // ~100MB with an average query size of 256 bytes
	}
	return cache, nil
}

// NewDefaultPreparedCache creates a new default prepared cache capping the max item capacity to `size`.
func NewDefaultPreparedCache(size int) (proxycore.PreparedCache, error) {
	cache, err := lru.New(size)
	if err != nil {
		return nil, err
	}
	return &defaultPreparedCache{cache}, nil
}

type defaultPreparedCache struct {
	cache *lru.Cache
}

func (d defaultPreparedCache) Store(id string, entry *proxycore.PreparedEntry) {
	d.cache.Add(id, entry)
}

func (d defaultPreparedCache) Load(id string) (entry *proxycore.PreparedEntry, ok bool) {
	if val, ok := d.cache.Get(id); ok {
		return val.(*proxycore.PreparedEntry), true
	}
	return nil, false
}<|MERGE_RESOLUTION|>--- conflicted
+++ resolved
@@ -17,8 +17,6 @@
 import (
 	"bytes"
 	"context"
-	"cql-proxy/parser"
-	"cql-proxy/proxycore"
 	"crypto/md5"
 	"errors"
 	"fmt"
@@ -28,12 +26,9 @@
 	"sync/atomic"
 	"time"
 
-<<<<<<< HEAD
-=======
 	"cql-proxy/parser"
 	"cql-proxy/proxycore"
 
->>>>>>> 262cb1a8
 	"github.com/datastax/go-cassandra-native-protocol/datatype"
 	"github.com/datastax/go-cassandra-native-protocol/frame"
 	"github.com/datastax/go-cassandra-native-protocol/message"
@@ -48,17 +43,6 @@
 )
 
 type Config struct {
-<<<<<<< HEAD
-	Version         primitive.ProtocolVersion
-	Auth            proxycore.Authenticator
-	Resolver        proxycore.EndpointResolver
-	ReconnectPolicy proxycore.ReconnectPolicy
-	NumConns        int
-	Logger          *zap.Logger
-	// PreparedCache a cache that stores prepared queries. If not set it uses the default implementation with a max
-	// capacity of ~100MB.
-	PreparedCache proxycore.PreparedCache
-=======
 	Version           primitive.ProtocolVersion
 	Auth              proxycore.Authenticator
 	Resolver          proxycore.EndpointResolver
@@ -67,7 +51,9 @@
 	Logger            *zap.Logger
 	HeartBeatInterval time.Duration
 	IdleTimeout       time.Duration
->>>>>>> 262cb1a8
+	// PreparedCache a cache that stores prepared queries. If not set it uses the default implementation with a max
+	// capacity of ~100MB.
+	PreparedCache proxycore.PreparedCache
 }
 
 type Proxy struct {
@@ -158,21 +144,13 @@
 	}
 
 	sess, err := proxycore.ConnectSession(p.ctx, p.cluster, proxycore.SessionConfig{
-<<<<<<< HEAD
-		ReconnectPolicy: p.config.ReconnectPolicy,
-		NumConns:        p.config.NumConns,
-		Version:         p.cluster.NegotiatedVersion,
-		Auth:            p.config.Auth,
-		PreparedCache:   p.preparedCache,
-=======
 		ReconnectPolicy:   p.config.ReconnectPolicy,
 		NumConns:          p.config.NumConns,
 		Version:           p.cluster.NegotiatedVersion,
 		Auth:              p.config.Auth,
-		Logger:            p.config.Logger,
 		HeartBeatInterval: p.config.HeartBeatInterval,
 		IdleTimeout:       p.config.IdleTimeout,
->>>>>>> 262cb1a8
+		PreparedCache:     p.preparedCache,
 	})
 
 	if err != nil {
@@ -205,13 +183,10 @@
 	}
 }
 
-<<<<<<< HEAD
 func (p *Proxy) Shutdown() error {
 	return p.listener.Close()
 }
 
-func (p *Proxy) handle(conn net.Conn) {
-=======
 func (p *Proxy) handle(conn *net.TCPConn) {
 	if err := conn.SetKeepAlive(false); err != nil {
 		p.logger.Warn("failed to disable keepalive on connection", zap.Error(err))
@@ -221,7 +196,6 @@
 		p.logger.Warn("failed to set TCP_NODELAY on connection", zap.Error(err))
 	}
 
->>>>>>> 262cb1a8
 	cl := &client{
 		ctx:                 p.ctx,
 		proxy:               p,
@@ -238,22 +212,14 @@
 	defer p.sessMu.Unlock()
 	if _, ok := p.sessions.Load(keyspace); !ok {
 		sess, err := proxycore.ConnectSession(p.ctx, p.cluster, proxycore.SessionConfig{
-<<<<<<< HEAD
-			ReconnectPolicy: p.config.ReconnectPolicy,
-			NumConns:        p.config.NumConns,
-			Version:         p.cluster.NegotiatedVersion,
-			Auth:            p.config.Auth,
-			PreparedCache:   p.preparedCache,
-			Keyspace:        keyspace,
-=======
 			ReconnectPolicy:   p.config.ReconnectPolicy,
 			NumConns:          p.config.NumConns,
 			Version:           p.cluster.NegotiatedVersion,
 			Auth:              p.config.Auth,
+			PreparedCache:     p.preparedCache,
 			Keyspace:          keyspace,
 			HeartBeatInterval: p.config.HeartBeatInterval,
 			IdleTimeout:       p.config.IdleTimeout,
->>>>>>> 262cb1a8
 		})
 		if err != nil {
 			return err
