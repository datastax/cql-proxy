// Copyright (c) DataStax, Inc.
//
// Licensed under the Apache License, Version 2.0 (the "License");
// you may not use this file except in compliance with the License.
// You may obtain a copy of the License at
//
//      http://www.apache.org/licenses/LICENSE-2.0
//
// Unless required by applicable law or agreed to in writing, software
// distributed under the License is distributed on an "AS IS" BASIS,
// WITHOUT WARRANTIES OR CONDITIONS OF ANY KIND, either express or implied.
// See the License for the specific language governing permissions and
// limitations under the License.

package proxycore

import (
	"context"
	"encoding/binary"
	"encoding/hex"
	"errors"
	"fmt"
	"io"
	"strings"
	"sync"
	"sync/atomic"
	"time"

	"github.com/datastax/go-cassandra-native-protocol/frame"
	"github.com/datastax/go-cassandra-native-protocol/message"
	"github.com/datastax/go-cassandra-native-protocol/primitive"
<<<<<<< HEAD
=======

>>>>>>> 262cb1a8
	"go.uber.org/zap"
)

const (
	MaxStreams = 2048
)

var allEvents = []primitive.EventType{primitive.EventTypeSchemaChange, primitive.EventTypeTopologyChange, primitive.EventTypeStatusChange}

type EventHandler interface {
	OnEvent(frm *frame.Frame)
}

type EventHandlerFunc func(frm *frame.Frame)

func (f EventHandlerFunc) OnEvent(frm *frame.Frame) {
	f(frm)
}

type ClientConnConfig struct {
	PreparedCache PreparedCache
	Handler       EventHandler
	Logger        *zap.Logger
}

<<<<<<< HEAD
type ClientConn struct {
	conn          *Conn
	inflight      int32
	pending       *pendingRequests
	eventHandler  EventHandler
	preparedCache PreparedCache
	logger        *zap.Logger
	closing       bool
	closingMu     *sync.RWMutex
=======
// ConnectClient creates a new connection to an endpoint within a downstream cluster using TLS if specified.
func ConnectClient(ctx context.Context, endpoint Endpoint) (*ClientConn, error) {
	return ConnectClientWithEvents(ctx, endpoint, nil)
>>>>>>> 262cb1a8
}

func ConnectClient(ctx context.Context, endpoint Endpoint, config ClientConnConfig) (*ClientConn, error) {
	c := &ClientConn{
		pending:       newPendingRequests(MaxStreams),
		eventHandler:  config.Handler,
		closingMu:     &sync.RWMutex{},
		preparedCache: config.PreparedCache,
		logger:        GetOrCreateNopLogger(config.Logger),
	}
	var err error
	c.conn, err = Connect(ctx, endpoint, c)
	if err != nil {
		return nil, err
	}
	return c, nil
}

func (c *ClientConn) Handshake(ctx context.Context, version primitive.ProtocolVersion, auth Authenticator) (primitive.ProtocolVersion, error) {
	for {
		response, err := c.SendAndReceive(ctx, frame.NewFrame(version, -1, message.NewStartup()))
		if err != nil {
			return version, err
		}

		switch msg := response.Body.Message.(type) {
		case *message.Ready:
			if c.eventHandler != nil {
				return version, c.registerForEvents(ctx, version)
			}
			return version, nil
		case *message.Authenticate:
			if auth == nil {
				return version, AuthExpected
			}
			err = c.authInitialResponse(ctx, version, auth, msg)
			if err == nil && c.eventHandler != nil {
				return version, c.registerForEvents(ctx, version)
			}
			return version, err
		case message.Error:
			if pe, ok := msg.(*message.ProtocolError); ok {
				if strings.Contains(pe.ErrorMessage, "Invalid or unsupported protocol version") {
					switch version {
					case primitive.ProtocolVersionDse2:
						version = primitive.ProtocolVersionDse1
						continue
					case primitive.ProtocolVersionDse1:
						version = primitive.ProtocolVersion4
						continue
					case primitive.ProtocolVersion2:
					default:
						version--
						continue
					}
				}
			}
			return version, &CqlError{Message: msg}
		default:
			return version, &UnexpectedResponse{
				Expected: []string{"READY", "AUTHENTICATE"},
				Received: response.Body.String(),
			}
		}
	}
}

func (c *ClientConn) registerForEvents(ctx context.Context, version primitive.ProtocolVersion) error {
	response, err := c.SendAndReceive(ctx, frame.NewFrame(version, -1, &message.Register{EventTypes: allEvents}))
	if err != nil {
		return err
	}

	switch msg := response.Body.Message.(type) {
	case *message.Ready:
		return nil
	case message.Error:
		return &CqlError{Message: msg}
	default:
		return &UnexpectedResponse{
			Expected: []string{"READY"},
			Received: response.Body.String(),
		}
	}
}

func (c *ClientConn) authInitialResponse(ctx context.Context, version primitive.ProtocolVersion, auth Authenticator, authenticate *message.Authenticate) error {
	token, err := auth.InitialResponse(authenticate.Authenticator)
	if err != nil {
		return err
	}
	response, err := c.SendAndReceive(ctx, frame.NewFrame(version, -1, &message.AuthResponse{Token: token}))
	if err != nil {
		return err
	}

	switch msg := response.Body.Message.(type) {
	case *message.AuthChallenge:
		return c.authChallenge(ctx, version, auth, msg)
	case *message.AuthSuccess:
		return auth.Success(msg.Token)
	case message.Error:
		return &CqlError{Message: msg}
	default:
		return &UnexpectedResponse{
			Expected: []string{"AUTH_CHALLENGE", "AUTH_SUCCESS"},
			Received: response.Body.String(),
		}
	}
}

func (c *ClientConn) authChallenge(ctx context.Context, version primitive.ProtocolVersion, auth Authenticator, challenge *message.AuthChallenge) error {
	token, err := auth.EvaluateChallenge(challenge.Token)
	if err != nil {
		return err
	}
	response, err := c.SendAndReceive(ctx, frame.NewFrame(version, -1, &message.AuthResponse{Token: token}))
	if err != nil {
		return err
	}

	switch msg := response.Body.Message.(type) {
	case *message.AuthSuccess:
		return auth.Success(msg.Token)
	case message.Error:
		return &CqlError{Message: msg}
	default:
		return &UnexpectedResponse{
			Expected: []string{"AUTH_SUCCESS"},
			Received: response.Body.String(),
		}
	}
}

func (c *ClientConn) Inflight() int32 {
	return atomic.LoadInt32(&c.inflight)
}

func (c *ClientConn) Query(ctx context.Context, version primitive.ProtocolVersion, query *message.Query) (*ResultSet, error) {
	response, err := c.SendAndReceive(ctx, frame.NewFrame(version, -1, query))
	if err != nil {
		return nil, err
	}

	switch msg := response.Body.Message.(type) {
	case *message.RowsResult:
		return NewResultSet(msg, version), nil
	case *message.VoidResult:
		return nil, nil // TODO: Make empty result set
	case message.Error:
		return nil, &CqlError{Message: msg}
	default:
		return nil, &UnexpectedResponse{
			Expected: []string{"RESULT(Rows)", "RESULT(Void)"},
			Received: response.Body.String(),
		}
	}
}

func (c *ClientConn) SetKeyspace(ctx context.Context, version primitive.ProtocolVersion, keyspace string) error {
	response, err := c.SendAndReceive(ctx, frame.NewFrame(version, -1, &message.Query{
		Query: fmt.Sprintf("USE %s", keyspace),
	}))
	if err != nil {
		return err
	}

	switch msg := response.Body.Message.(type) {
	case *message.SetKeyspaceResult:
		return nil
	case message.Error:
		return &CqlError{Message: msg}
	default:
		return &UnexpectedResponse{
			Expected: []string{"RESULT(Set_Keyspace)"},
			Received: response.Body.String(),
		}
	}
}

func (c *ClientConn) Receive(reader io.Reader) error {
	raw, err := codec.DecodeRawFrame(reader)
	if err != nil {
		return err
	}

	if raw.Header.OpCode == primitive.OpCodeEvent {
		if c.eventHandler != nil {
			frm, err := codec.ConvertFromRawFrame(raw)
			if err != nil {
				return err
			}
			c.eventHandler.OnEvent(frm)
		}
	} else {
		request := c.pending.loadAndDelete(raw.Header.StreamId)
		if request == nil {
			return errors.New("invalid stream")
		}
		atomic.AddInt32(&c.inflight, -1)

		handled := false

		// If we have a prepared cache attempt to recover from unprepared errors and cache previously seen prepared
		// requests (so they can be used to prepare other nodes).
		if c.preparedCache != nil {
			switch raw.Header.OpCode {
			case primitive.OpCodeError:
				handled = c.maybePrepareAndExecute(request, raw)
			case primitive.OpCodeResult:
				c.maybeCachePrepared(request, raw)
			}
		}

		if !handled {
			request.OnResult(raw)
		}
	}

	return nil
}

// maybePrepareAndExecute checks the response looking for unprepared errors and attempts to prepare them.
// If an unprepared error is encountered it attempts to prepare the query on the connection and re-execute the original
// request.
func (c *ClientConn) maybePrepareAndExecute(request Request, raw *frame.RawFrame) bool {
	code, err := readInt(raw.Body)
	if err != nil {
		c.logger.Error("failed to read `code` in error response", zap.Error(err))
		return false
	}

	if primitive.ErrorCode(code) == primitive.ErrorCodeUnprepared {
		frm, err := codec.ConvertFromRawFrame(raw)
		if err != nil {
			c.logger.Error("failed to decode unprepared error response", zap.Error(err))
			return false
		}
		msg := frm.Body.Message.(*message.Unprepared)
		id := hex.EncodeToString(msg.Id)
		if prepare, ok := c.preparedCache.Load(id); ok {
			err = c.Send(&prepareRequest{
				prepare:     prepare.PreparedFrame,
				origRequest: request,
			})
			if err != nil {
				c.logger.Error("failed to prepare query after receiving an unprepared error response",
					zap.String("host", c.conn.RemoteAddr().String()),
					zap.String("id", id),
					zap.Error(err))
				return false
			} else {
				return true
			}
		} else {
			c.logger.Warn("received unprepared error response, but existing prepared ID not in the cache",
				zap.String("id", id))
		}
	}
	return false
}

// maybeCachePrepared checks the response looking for prepared frames and caches the original prepare request.
// This is done so that the prepare request can be used to prepare other nodes that have not been prepared, but are
// attempting to execute a request that has been prepared on another node in the cluster.
func (c *ClientConn) maybeCachePrepared(request Request, raw *frame.RawFrame) {
	kind, err := readInt(raw.Body)
	if err != nil {
		c.logger.Error("failed to read `kind` in result response", zap.Error(err))
		return
	}
	if primitive.ResultType(kind) == primitive.ResultTypePrepared {
		frm, err := codec.ConvertFromRawFrame(raw)
		if err != nil {
			c.logger.Error("failed to decode prepared result response", zap.Error(err))
			return
		}
		msg := frm.Body.Message.(*message.PreparedResult)
		c.preparedCache.Store(hex.EncodeToString(msg.PreparedQueryId),
			&PreparedEntry{
				request.Frame().(*frame.RawFrame), // Store frame so we can re-prepare
			})
	}
}

func (c *ClientConn) Closing(err error) {
	c.closingMu.Lock()
	c.closing = true
	c.pending.closing(err)
	c.closingMu.Unlock()
}

func (c *ClientConn) addToPending(request Request) (int16, error) {
	c.closingMu.RLock()
	defer c.closingMu.RUnlock()
	if c.closing {
		return 0, Closed
	}
	stream := c.pending.store(request)
	if stream < 0 {
		return 0, StreamsExhausted
	}
	return stream, nil
}

func (c *ClientConn) Send(request Request) error {
	stream, err := c.addToPending(request)
	if err != nil {
		return err
	}

	err = c.conn.Write(&requestSender{
		request: request,
		stream:  stream,
		conn:    c,
	})
	if err == nil {
		atomic.AddInt32(&c.inflight, 1)
	}
	return err
}

func (c *ClientConn) SendAndReceive(ctx context.Context, f *frame.Frame) (*frame.Frame, error) {
	request := &internalRequest{
		frame: f,
		err:   make(chan error, 1),
		res:   make(chan *frame.RawFrame, 1),
	}

	err := c.Send(request)
	if err != nil {
		return nil, err
	}

	select {
	case r := <-request.res:
		return codec.ConvertFromRawFrame(r)
	case e := <-request.err:
		return nil, e
	case <-ctx.Done():
		return nil, ctx.Err()
	}
}

func (c *ClientConn) Close() error {
	return c.conn.Close()
}

func (c *ClientConn) IsClosed() chan struct{} {
	return c.conn.IsClosed()
}

func (c *ClientConn) Err() error {
	return c.conn.Err()
}

// Heartbeats sends an OPTIONS request to the endpoint in order to keep the connection alive.
func (c *ClientConn) Heartbeats(connectTimeout time.Duration, version primitive.ProtocolVersion, heartbeatInterval time.Duration, idleTimeout time.Duration, logger *zap.Logger) {
	idleTimer := time.NewTimer(idleTimeout)

	for {
		select {
		case <-c.conn.IsClosed():
			return
		case <-time.After(heartbeatInterval):
			ctx, cancel := context.WithTimeout(context.Background(), connectTimeout)
			response, err := c.SendAndReceive(ctx, frame.NewFrame(version, -1, &message.Options{}))
			cancel()
			if err != nil {
				logger.Warn("error occurred performing heartbeat", zap.Error(err))
				continue
			}

			switch response.Body.Message.(type) {
			case *message.Supported:
				logger.Debug("successfully performed a heartbeat", zap.Stringer("remoteAddress", c.conn.RemoteAddr()))
				if idleTimer.Stop() {
					idleTimer.Reset(idleTimeout)
				}
			case message.Error:
				logger.Warn("error occurred performing heartbeat", zap.String("optionsError", response.Body.String()))
			default:
				logger.Warn("unexpected message received while performing heartbeat", zap.String("optionsError", response.Body.String()))
			}
		case <-idleTimer.C:
			_ = c.Close()
			logger.Sugar().Errorf("error connection didn't perform heartbeats within %v", idleTimeout)
			return
		}
	}
}

type requestSender struct {
	request Request
	stream  int16
	conn    *ClientConn
}

func (r *requestSender) Send(writer io.Writer) error {
	switch frm := r.request.Frame().(type) {
	case *frame.Frame:
		frm.Header.StreamId = r.stream
		return codec.EncodeFrame(frm, writer)
	case *frame.RawFrame:
		frm.Header.StreamId = r.stream
		return codec.EncodeRawFrame(frm, writer)
	default:
		return errors.New("unhandled frame type")
	}
}

type internalRequest struct {
	frame *frame.Frame
	err   chan error
	res   chan *frame.RawFrame
}

func (i *internalRequest) Execute(_ bool) {
	panic("not implemented")
}

func (i *internalRequest) Frame() interface{} {
	return i.frame
}

func (i *internalRequest) OnClose(err error) {
	select {
	case i.err <- err:
	default:
		panic("attempted to close request multiple times")
	}
}

func (i *internalRequest) OnResult(raw *frame.RawFrame) {
	select {
	case i.res <- raw:
	default:
		panic("attempted to set result multiple times")
	}
}

type prepareRequest struct {
	prepare     *frame.RawFrame
	origRequest Request
}

func (r *prepareRequest) Execute(_ bool) {
	panic("not implemented")
}

func (r *prepareRequest) Frame() interface{} {
	return r.prepare
}

func (r *prepareRequest) OnClose(err error) {
	r.origRequest.OnClose(err)
}

func (r *prepareRequest) OnResult(raw *frame.RawFrame) {
	next := false // If there's no error then we re-try on the original host
	if raw.Header.OpCode == primitive.OpCodeError {
		next = true // Try the next node
	}
	r.origRequest.Execute(next)
}

func readInt(bytes []byte) (int32, error) {
	if len(bytes) < 4 {
		return 0, errors.New("[int] expects at least 4 bytes")
	}
	return int32(binary.BigEndian.Uint32(bytes)), nil
}<|MERGE_RESOLUTION|>--- conflicted
+++ resolved
@@ -29,10 +29,7 @@
 	"github.com/datastax/go-cassandra-native-protocol/frame"
 	"github.com/datastax/go-cassandra-native-protocol/message"
 	"github.com/datastax/go-cassandra-native-protocol/primitive"
-<<<<<<< HEAD
-=======
-
->>>>>>> 262cb1a8
+
 	"go.uber.org/zap"
 )
 
@@ -58,7 +55,6 @@
 	Logger        *zap.Logger
 }
 
-<<<<<<< HEAD
 type ClientConn struct {
 	conn          *Conn
 	inflight      int32
@@ -68,13 +64,9 @@
 	logger        *zap.Logger
 	closing       bool
 	closingMu     *sync.RWMutex
-=======
+}
+
 // ConnectClient creates a new connection to an endpoint within a downstream cluster using TLS if specified.
-func ConnectClient(ctx context.Context, endpoint Endpoint) (*ClientConn, error) {
-	return ConnectClientWithEvents(ctx, endpoint, nil)
->>>>>>> 262cb1a8
-}
-
 func ConnectClient(ctx context.Context, endpoint Endpoint, config ClientConnConfig) (*ClientConn, error) {
 	c := &ClientConn{
 		pending:       newPendingRequests(MaxStreams),
