--- conflicted
+++ resolved
@@ -16,11 +16,8 @@
 
 import (
 	"context"
-<<<<<<< HEAD
-=======
 	"errors"
 	"fmt"
->>>>>>> 262cb1a8
 	"math"
 	"sync"
 	"time"
