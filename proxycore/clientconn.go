// Copyright (c) DataStax, Inc.
//
// Licensed under the Apache License, Version 2.0 (the "License");
// you may not use this file except in compliance with the License.
// You may obtain a copy of the License at
//
//      http://www.apache.org/licenses/LICENSE-2.0
//
// Unless required by applicable law or agreed to in writing, software
// distributed under the License is distributed on an "AS IS" BASIS,
// WITHOUT WARRANTIES OR CONDITIONS OF ANY KIND, either express or implied.
// See the License for the specific language governing permissions and
// limitations under the License.

package proxycore

import (
	"context"
	"errors"
	"fmt"
	"io"
	"strings"
	"sync"
	"sync/atomic"
<<<<<<< HEAD
	"time"
=======
>>>>>>> d4af721f

	"github.com/datastax/go-cassandra-native-protocol/frame"
	"github.com/datastax/go-cassandra-native-protocol/message"
	"github.com/datastax/go-cassandra-native-protocol/primitive"
<<<<<<< HEAD
	"go.uber.org/zap"
=======
>>>>>>> d4af721f
)

const (
	MaxStreams = 2048
)

var allEvents = []primitive.EventType{primitive.EventTypeSchemaChange, primitive.EventTypeTopologyChange, primitive.EventTypeStatusChange}

type EventHandler interface {
	OnEvent(frm *frame.Frame)
}

type EventHandlerFunc func(frm *frame.Frame)

func (f EventHandlerFunc) OnEvent(frm *frame.Frame) {
	f(frm)
}

type ClientConn struct {
	conn         *Conn
	inflight     int32
	pending      *pendingRequests
	eventHandler EventHandler
	closing      bool
	closingMu    *sync.RWMutex
}

// ConnectClient creates a new connection to an endpoint within a downstream cluster using TLS if specified.
func ConnectClient(ctx context.Context, endpoint Endpoint) (*ClientConn, error) {
	return ConnectClientWithEvents(ctx, endpoint, nil)
}

func ConnectClientWithEvents(ctx context.Context, endpoint Endpoint, handler EventHandler) (*ClientConn, error) {
	c := &ClientConn{
		pending:      newPendingRequests(MaxStreams),
		eventHandler: handler,
		closingMu:    &sync.RWMutex{},
	}
	var err error
	c.conn, err = Connect(ctx, endpoint, c)
	if err != nil {
		return nil, err
	}
	return c, nil
}

func (c *ClientConn) Handshake(ctx context.Context, version primitive.ProtocolVersion, auth Authenticator) (primitive.ProtocolVersion, error) {
	for {
		response, err := c.SendAndReceive(ctx, frame.NewFrame(version, -1, message.NewStartup()))
		if err != nil {
			return version, err
		}

		switch msg := response.Body.Message.(type) {
		case *message.Ready:
			if c.eventHandler != nil {
				return version, c.registerForEvents(ctx, version)
			}
			return version, nil
		case *message.Authenticate:
			if auth == nil {
				return version, AuthExpected
			}
			err = c.authInitialResponse(ctx, version, auth, msg)
			if err == nil && c.eventHandler != nil {
				return version, c.registerForEvents(ctx, version)
			}
			return version, err
		case message.Error:
			if pe, ok := msg.(*message.ProtocolError); ok {
				if strings.Contains(pe.ErrorMessage, "Invalid or unsupported protocol version") {
					switch version {
					case primitive.ProtocolVersionDse2:
						version = primitive.ProtocolVersionDse1
						continue
					case primitive.ProtocolVersionDse1:
						version = primitive.ProtocolVersion4
						continue
					case primitive.ProtocolVersion2:
					default:
						version--
						continue
					}
				}
			}
			return version, &CqlError{Message: msg}
		default:
			return version, &UnexpectedResponse{
				Expected: []string{"READY", "AUTHENTICATE"},
				Received: response.Body.String(),
			}
		}
	}
}

func (c *ClientConn) registerForEvents(ctx context.Context, version primitive.ProtocolVersion) error {
	response, err := c.SendAndReceive(ctx, frame.NewFrame(version, -1, &message.Register{EventTypes: allEvents}))
	if err != nil {
		return err
	}

	switch msg := response.Body.Message.(type) {
	case *message.Ready:
		return nil
	case message.Error:
		return &CqlError{Message: msg}
	default:
		return &UnexpectedResponse{
			Expected: []string{"READY"},
			Received: response.Body.String(),
		}
	}
}

func (c *ClientConn) authInitialResponse(ctx context.Context, version primitive.ProtocolVersion, auth Authenticator, authenticate *message.Authenticate) error {
	token, err := auth.InitialResponse(authenticate.Authenticator)
	if err != nil {
		return err
	}
	response, err := c.SendAndReceive(ctx, frame.NewFrame(version, -1, &message.AuthResponse{Token: token}))
	if err != nil {
		return err
	}

	switch msg := response.Body.Message.(type) {
	case *message.AuthChallenge:
		return c.authChallenge(ctx, version, auth, msg)
	case *message.AuthSuccess:
		return auth.Success(msg.Token)
	case message.Error:
		return &CqlError{Message: msg}
	default:
		return &UnexpectedResponse{
			Expected: []string{"AUTH_CHALLENGE", "AUTH_SUCCESS"},
			Received: response.Body.String(),
		}
	}
}

func (c *ClientConn) authChallenge(ctx context.Context, version primitive.ProtocolVersion, auth Authenticator, challenge *message.AuthChallenge) error {
	token, err := auth.EvaluateChallenge(challenge.Token)
	if err != nil {
		return err
	}
	response, err := c.SendAndReceive(ctx, frame.NewFrame(version, -1, &message.AuthResponse{Token: token}))
	if err != nil {
		return err
	}

	switch msg := response.Body.Message.(type) {
	case *message.AuthSuccess:
		return auth.Success(msg.Token)
	case message.Error:
		return &CqlError{Message: msg}
	default:
		return &UnexpectedResponse{
			Expected: []string{"AUTH_SUCCESS"},
			Received: response.Body.String(),
		}
	}
}

func (c *ClientConn) Inflight() int32 {
	return atomic.LoadInt32(&c.inflight)
}

func (c *ClientConn) Query(ctx context.Context, version primitive.ProtocolVersion, query *message.Query) (*ResultSet, error) {
	response, err := c.SendAndReceive(ctx, frame.NewFrame(version, -1, query))
	if err != nil {
		return nil, err
	}

	switch msg := response.Body.Message.(type) {
	case *message.RowsResult:
		return NewResultSet(msg, version), nil
	case *message.VoidResult:
		return nil, nil // TODO: Make empty result set
	case message.Error:
		return nil, &CqlError{Message: msg}
	default:
		return nil, &UnexpectedResponse{
			Expected: []string{"RESULT(Rows)", "RESULT(Void)"},
			Received: response.Body.String(),
		}
	}
}

func (c *ClientConn) SetKeyspace(ctx context.Context, version primitive.ProtocolVersion, keyspace string) error {
	response, err := c.SendAndReceive(ctx, frame.NewFrame(version, -1, &message.Query{
		Query: fmt.Sprintf("USE %s", keyspace),
	}))
	if err != nil {
		return err
	}

	switch msg := response.Body.Message.(type) {
	case *message.SetKeyspaceResult:
		return nil
	case message.Error:
		return &CqlError{Message: msg}
	default:
		return &UnexpectedResponse{
			Expected: []string{"RESULT(Set_Keyspace)"},
			Received: response.Body.String(),
		}
	}
}

func (c *ClientConn) Receive(reader io.Reader) error {
	raw, err := codec.DecodeRawFrame(reader)
	if err != nil {
		return err
	}

	if raw.Header.OpCode == primitive.OpCodeEvent {
		if c.eventHandler != nil {
			frm, err := codec.ConvertFromRawFrame(raw)
			if err != nil {
				return err
			}
			c.eventHandler.OnEvent(frm)
		}
	} else {
		request := c.pending.loadAndDelete(raw.Header.StreamId)
		if request == nil {
			return errors.New("invalid stream")
		}
		atomic.AddInt32(&c.inflight, -1)
		request.OnResult(raw)
	}

	return nil
}

func (c *ClientConn) Closing(err error) {
	c.closingMu.Lock()
	c.closing = true
	c.pending.closing(err)
	c.closingMu.Unlock()
}

func (c *ClientConn) addToPending(request Request) (int16, error) {
	c.closingMu.RLock()
	defer c.closingMu.RUnlock()
	if c.closing {
		return 0, Closed
	}
	stream := c.pending.store(request)
	if stream < 0 {
		return 0, StreamsExhausted
	}
	return stream, nil
}

func (c *ClientConn) Send(request Request) error {
	stream, err := c.addToPending(request)
	if err != nil {
		return err
	}

	err = c.conn.Write(&requestSender{
		request: request,
		stream:  stream,
		conn:    c,
	})
	if err == nil {
		atomic.AddInt32(&c.inflight, 1)
	}
	return err
}

func (c *ClientConn) SendAndReceive(ctx context.Context, f *frame.Frame) (*frame.Frame, error) {
	request := &internalRequest{
		frame: f,
		err:   make(chan error, 1),
		res:   make(chan *frame.RawFrame, 1),
	}

	err := c.Send(request)
	if err != nil {
		return nil, err
	}

	select {
	case r := <-request.res:
		return codec.ConvertFromRawFrame(r)
	case e := <-request.err:
		return nil, e
	case <-ctx.Done():
		return nil, ctx.Err()
	}
}

func (c *ClientConn) Close() error {
	return c.conn.Close()
}

func (c *ClientConn) IsClosed() chan struct{} {
	return c.conn.IsClosed()
}

func (c *ClientConn) Err() error {
	return c.conn.Err()
}

// Heartbeats sends an OPTIONS request to the endpoint in order to keep the connection alive.
func (c *ClientConn) Heartbeats(connectTimeout time.Duration, version primitive.ProtocolVersion, heartbeatInterval time.Duration, idleTimeout time.Duration, logger *zap.Logger) {
	heartbeatTimer := time.NewTicker(heartbeatInterval)
	mark := time.Now()
	nextMark := mark.Add(idleTimeout)

	done := false
	for !done {
		select {
		case <- heartbeatTimer.C:
			ctx, cancel := context.WithTimeout(context.Background(), connectTimeout)
			response, err := c.SendAndReceive(ctx, frame.NewFrame(version, -1, &message.Options{}))
			cancel()
			if err != nil {
				logger.Warn("error occurred performing heartbeat", zap.Error(err))
				continue
			}

			switch response.Body.Message.(type) {
			case *message.Supported:
				logger.Debug("successfully performed a heartbeat", zap.Stringer("remoteAddress", c.conn.RemoteAddr()))
				mark = time.Now()
				nextMark = mark.Add(idleTimeout)
			case message.Error:
				logger.Warn("error occurred performing heartbeat", zap.String("optionsError", response.Body.String()))
			}
		}

		if time.Now().After(nextMark) {
			if err := c.Close(); err != nil {
				return
			}
		}
	}
}

type requestSender struct {
	request Request
	stream  int16
	conn    *ClientConn
}

func (r *requestSender) Send(writer io.Writer) error {
	switch frm := r.request.Frame().(type) {
	case *frame.Frame:
		frm.Header.StreamId = r.stream
		return codec.EncodeFrame(frm, writer)
	case *frame.RawFrame:
		frm.Header.StreamId = r.stream
		return codec.EncodeRawFrame(frm, writer)
	default:
		return errors.New("unhandled frame type")
	}
}

type internalRequest struct {
	frame *frame.Frame
	err   chan error
	res   chan *frame.RawFrame
}

func (i *internalRequest) Frame() interface{} {
	return i.frame
}

func (i *internalRequest) OnClose(err error) {
	select {
	case i.err <- err:
	default:
		panic("attempted to close request multiple times")
	}
}

func (i *internalRequest) OnResult(raw *frame.RawFrame) {
	select {
	case i.res <- raw:
	default:
		panic("attempted to set result multiple times")
	}
}<|MERGE_RESOLUTION|>--- conflicted
+++ resolved
@@ -22,18 +22,13 @@
 	"strings"
 	"sync"
 	"sync/atomic"
-<<<<<<< HEAD
 	"time"
-=======
->>>>>>> d4af721f
 
 	"github.com/datastax/go-cassandra-native-protocol/frame"
 	"github.com/datastax/go-cassandra-native-protocol/message"
 	"github.com/datastax/go-cassandra-native-protocol/primitive"
-<<<<<<< HEAD
+
 	"go.uber.org/zap"
-=======
->>>>>>> d4af721f
 )
 
 const (
@@ -348,7 +343,7 @@
 	done := false
 	for !done {
 		select {
-		case <- heartbeatTimer.C:
+		case <-heartbeatTimer.C:
 			ctx, cancel := context.WithTimeout(context.Background(), connectTimeout)
 			response, err := c.SendAndReceive(ctx, frame.NewFrame(version, -1, &message.Options{}))
 			cancel()
