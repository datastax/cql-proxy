// Copyright (c) DataStax, Inc.
//
// Licensed under the Apache License, Version 2.0 (the "License");
// you may not use this file except in compliance with the License.
// You may obtain a copy of the License at
//
//      http://www.apache.org/licenses/LICENSE-2.0
//
// Unless required by applicable law or agreed to in writing, software
// distributed under the License is distributed on an "AS IS" BASIS,
// WITHOUT WARRANTIES OR CONDITIONS OF ANY KIND, either express or implied.
// See the License for the specific language governing permissions and
// limitations under the License.

package proxycore

import (
	"bytes"
	"context"
<<<<<<< HEAD
	"encoding/hex"
=======
>>>>>>> 262cb1a8
	"net"
	"sync"
	"testing"
	"time"

	"github.com/datastax/go-cassandra-native-protocol/frame"
	"github.com/datastax/go-cassandra-native-protocol/message"
	"github.com/datastax/go-cassandra-native-protocol/primitive"
	"github.com/stretchr/testify/assert"
	"github.com/stretchr/testify/require"
<<<<<<< HEAD
	"go.uber.org/atomic"
=======
>>>>>>> 262cb1a8
	"go.uber.org/zap"
)

func TestClientConn_Handshake(t *testing.T) {
	var server MockServer

	ctx, cancel := context.WithCancel(context.Background())
	defer cancel()

	err := server.Serve(ctx, primitive.ProtocolVersion4, MockHost{
		IP:   "127.0.0.1",
		Port: 9042,
	}, nil)
	require.NoError(t, err)

	cl, err := ConnectClient(ctx, &defaultEndpoint{"127.0.0.1:9042"}, ClientConnConfig{})
	require.NoError(t, err)

	version, err := cl.Handshake(ctx, primitive.ProtocolVersion4, nil)
	require.NoError(t, err)
	assert.Equal(t, primitive.ProtocolVersion4, version)
}

func TestClientConn_HandshakeNegotiateProtocolVersion(t *testing.T) {
	var server MockServer

	ctx, cancel := context.WithCancel(context.Background())
	defer cancel()

	const supported = primitive.ProtocolVersion2
	const starting = primitive.ProtocolVersion4

	err := server.Serve(ctx, supported, MockHost{
		IP:   "127.0.0.1",
		Port: 9042,
	}, nil)
	require.NoError(t, err)

	cl, err := ConnectClient(ctx, &defaultEndpoint{"127.0.0.1:9042"}, ClientConnConfig{})
	require.NoError(t, err)

	version, err := cl.Handshake(ctx, starting, nil)
	require.NoError(t, err)
	assert.Equal(t, supported, version)
}

func TestClientConn_HandshakePasswordAuth(t *testing.T) {
	ctx, cancel := context.WithCancel(context.Background())
	defer cancel()

	const supported = primitive.ProtocolVersion4
	const username = "username"
	const password = "password"

	server := mockServerWithAuth(username, password)

	err := server.Serve(ctx, supported, MockHost{
		IP:   "127.0.0.1",
		Port: 9042,
	}, nil)
	require.NoError(t, err)

	cl, err := ConnectClient(ctx, &defaultEndpoint{"127.0.0.1:9042"}, ClientConnConfig{})
	require.NoError(t, err)

	_, err = cl.Handshake(ctx, supported, NewPasswordAuth(username, password))
	require.NoError(t, err)
}

func TestConnectClientWithEvents(t *testing.T) {
	var server MockServer

	ctx, cancel := context.WithCancel(context.Background())
	defer cancel()

	const supported = primitive.ProtocolVersion2
	const starting = primitive.ProtocolVersion4

	err := server.Serve(ctx, supported, MockHost{
		IP:   "127.0.0.1",
		Port: 9042,
	}, nil)
	require.NoError(t, err)

	events := make(chan *frame.Frame)
	cl, err := ConnectClient(ctx, &defaultEndpoint{"127.0.0.1:9042"}, ClientConnConfig{
		Handler: EventHandlerFunc(func(frm *frame.Frame) {
			events <- frm
		}),
	})
	require.NoError(t, err)

	wait := func() *frame.Frame {
		timer := time.NewTimer(2 * time.Second)
		select {
		case <-timer.C:
			require.Fail(t, "timed out waiting for event")
		case event := <-events:
			return event
		}
		require.Fail(t, "event expected")
		return nil
	}

	version, err := cl.Handshake(ctx, starting, nil)
	require.NoError(t, err)
	assert.Equal(t, supported, version)

	status := &message.StatusChangeEvent{ChangeType: primitive.StatusChangeTypeUp, Address: &primitive.Inet{
		Addr: net.ParseIP("192.168.1.42"),
		Port: 9042,
	}}
	server.Event(status)
	received := wait()
	assert.Equal(t, status, received.Body.Message)
}

func TestClientConn_HandshakePasswordInvalidAuth(t *testing.T) {
	ctx, cancel := context.WithCancel(context.Background())
	defer cancel()

	const supported = primitive.ProtocolVersion4
	const username = "username"
	const password = "password"

	server := mockServerWithAuth(username, password)

	err := server.Serve(ctx, supported, MockHost{
		IP:   "127.0.0.1",
		Port: 9042,
	}, nil)
	require.NoError(t, err)

	cl, err := ConnectClient(ctx, &defaultEndpoint{"127.0.0.1:9042"}, ClientConnConfig{})
	require.NoError(t, err)

	_, err = cl.Handshake(ctx, supported, NewPasswordAuth("invalid", "invalid"))
	if assert.Error(t, err) {
		assert.Contains(t, err.Error(), "Invalid credentials")
	}
}

func TestClientConn_HandshakeAuthRequireButNotProvided(t *testing.T) {
	ctx, cancel := context.WithCancel(context.Background())
	defer cancel()

	const supported = primitive.ProtocolVersion2
	const starting = primitive.ProtocolVersion4

	server := mockServerWithAuth("username", "password")

	err := server.Serve(ctx, supported, MockHost{
		IP:   "127.0.0.1",
		Port: 9042,
	}, nil)
	require.NoError(t, err)

	cl, err := ConnectClient(ctx, &defaultEndpoint{"127.0.0.1:9042"}, ClientConnConfig{})
	require.NoError(t, err)

	_, err = cl.Handshake(ctx, starting, nil)
	if assert.Error(t, err) {
		assert.Contains(t, err.Error(), "authentication required, but no authenticator provided")
	}
}

func TestClientConn_Query(t *testing.T) {
	var server MockServer

	const supported = primitive.ProtocolVersion4

	ctx, cancel := context.WithCancel(context.Background())
	defer cancel()

	err := server.Serve(ctx, supported, MockHost{
		IP:     "127.0.0.1",
		Port:   9042,
		HostID: mockHostID,
	}, nil)
	require.NoError(t, err)

	cl, err := ConnectClient(ctx, &defaultEndpoint{"127.0.0.1:9042"}, ClientConnConfig{})
	require.NoError(t, err)

	_, err = cl.Handshake(ctx, supported, nil)
	require.NoError(t, err)

	rs, err := cl.Query(ctx, supported, &message.Query{
		Query: "SELECT * FROM system.local",
	})
	require.NoError(t, err)
	require.Equal(t, rs.RowCount(), 1)

	valueByKey := func(key string) interface{} {
		row := rs.Row(0)
		val, err := row.ByName(key)
		require.NoError(t, err)
		return val
	}

	assert.Equal(t, "local", valueByKey("key"))
	assert.Equal(t, net.ParseIP("127.0.0.1").To4(), valueByKey("rpc_address"))
	assert.Equal(t, *mockHostID, valueByKey("host_id"))
}

func TestClientConn_SetKeyspace(t *testing.T) {
	server := &MockServer{
		Handlers: NewMockRequestHandlers(MockRequestHandlers{
			primitive.OpCodeQuery: func(cl *MockClient, frm *frame.Frame) message.Message {
				if msg := cl.InterceptQuery(frm.Header, frm.Body.Message.(*message.Query)); msg != nil {
					return msg
				} else {
					return &message.Invalid{ErrorMessage: "Doesn't exist"}
				}
			},
		}),
	}

	const supported = primitive.ProtocolVersion4

	ctx, cancel := context.WithCancel(context.Background())
	defer cancel()

	err := server.Serve(ctx, supported, MockHost{
		IP:     "127.0.0.1",
		Port:   9042,
		HostID: mockHostID,
	}, nil)
	require.NoError(t, err)

	cl, err := ConnectClient(ctx, &defaultEndpoint{"127.0.0.1:9042"}, ClientConnConfig{})
	require.NoError(t, err)

	_, err = cl.Handshake(ctx, supported, nil)
	require.NoError(t, err)

	_, err = cl.Query(ctx, supported, &message.Query{
		Query: "SELECT * FROM local",
	})
	if assert.Error(t, err) {
		assert.Contains(t, err.Error(), "Doesn't exist")
	}

	err = cl.SetKeyspace(ctx, supported, "system")
	require.NoError(t, err)

	rs, err := cl.Query(ctx, supported, &message.Query{
		Query: "SELECT * FROM local",
	})
	require.NoError(t, err)
	require.Equal(t, rs.RowCount(), 1)
}

func TestClientConn_Inflight(t *testing.T) {
	server := &MockServer{
		Handlers: NewMockRequestHandlers(MockRequestHandlers{
			primitive.OpCodeQuery: func(cl *MockClient, frm *frame.Frame) message.Message {
				time.Sleep(100 * time.Millisecond) // Give time to make sure we're able to count inflight requests
				if msg := cl.InterceptQuery(frm.Header, frm.Body.Message.(*message.Query)); msg != nil {
					return msg
				} else {
					return &message.RowsResult{
						Metadata: &message.RowsMetadata{
							ColumnCount: 0,
						},
						Data: message.RowSet{},
					}
				}
			},
		}),
	}

	const supported = primitive.ProtocolVersion4

	ctx, cancel := context.WithCancel(context.Background())
	defer cancel()

	err := server.Serve(ctx, supported, MockHost{
		IP:     "127.0.0.1",
		Port:   9042,
		HostID: mockHostID,
	}, nil)
	require.NoError(t, err)

	cl, err := ConnectClient(ctx, &defaultEndpoint{"127.0.0.1:9042"}, ClientConnConfig{})
	require.NoError(t, err)

	_, err = cl.Handshake(ctx, supported, nil)
	require.NoError(t, err)

	const expected = 10

	var wg sync.WaitGroup
	wg.Add(expected)

	for i := 0; i < 10; i++ {
		err := cl.Send(&testInflightRequest{&wg})
		require.NoError(t, err)
	}

	assert.Equal(t, int32(expected), cl.Inflight()) // Verify async inflight requests
	wg.Wait()
	assert.Equal(t, int32(0), cl.Inflight()) // Should be 0 after they complete
}

func TestClientConn_Unprepared(t *testing.T) {
	const (
		Unprepared int32 = iota
		UnpreparedError
		Prepared
		Executed
	)

	preparedId := []byte("abc")

	state := atomic.NewInt32(Unprepared)

	server := &MockServer{
		Handlers: NewMockRequestHandlers(MockRequestHandlers{
			primitive.OpCodePrepare: func(cl *MockClient, frm *frame.Frame) message.Message {
				require.True(t, state.CAS(UnpreparedError, Prepared), "expected the query to be prepared as the result of an unprepared error")
				return &message.PreparedResult{
					PreparedQueryId: preparedId,
				}
			},
			primitive.OpCodeExecute: func(cl *MockClient, frm *frame.Frame) message.Message {
				if state.CAS(Unprepared, UnpreparedError) {
					ex := frm.Body.Message.(*message.Execute)
					require.Equal(t, preparedId, ex.QueryId)
					return &message.Unprepared{Id: preparedId}
				} else if state.CAS(Prepared, Executed) {
					return &message.RowsResult{
						Metadata: &message.RowsMetadata{
							ColumnCount: 0,
						},
						Data: message.RowSet{},
					}
				} else {
					return &message.ServerError{ErrorMessage: "expected the query to be either unprepared or prepared"}
				}
			},
		}),
	}

	const supported = primitive.ProtocolVersion4

	ctx, cancel := context.WithCancel(context.Background())
	defer cancel()

	err := server.Serve(ctx, supported, MockHost{
		IP:     "127.0.0.1",
		Port:   9042,
		HostID: mockHostID,
	}, nil)
	require.NoError(t, err)

	// Pre-populate the prepared cache as if the query was prepared, but on another node
	prepareFrame, err := codec.ConvertToRawFrame(frame.NewFrame(supported, 0, &message.Prepare{Query: "SELECT * FROM test.test"}))
	require.NoError(t, err)

	var preparedCache testPrepareCache
	preparedCache.Store(hex.EncodeToString(preparedId), &PreparedEntry{ prepareFrame})

	cl, err := ConnectClient(ctx, &defaultEndpoint{"127.0.0.1:9042"}, ClientConnConfig{PreparedCache: &preparedCache})
	defer func(cl *ClientConn) {
		_ = cl.Close()
	}(cl)
	require.NoError(t, err)

	_, err = cl.Handshake(ctx, supported, nil)
	require.NoError(t, err)

	var wg sync.WaitGroup
	wg.Add(1) //

	err = cl.Send(&testPrepareRequest{
		t:          t,
		wg:         &wg,
		cl:         cl,
		version:    supported,
		preparedId: preparedId,
	})
	require.NoError(t, err)

	wg.Wait()
}

func TestClientConn_UnpreparedNotCached(t *testing.T) {
	preparedId := []byte("abc")

	server := &MockServer{
		Handlers: NewMockRequestHandlers(MockRequestHandlers{
			primitive.OpCodePrepare: func(cl *MockClient, frm *frame.Frame) message.Message {
				require.Fail(t, "prepare was never cached so this shouldn't happen")
				return &message.PreparedResult{
					PreparedQueryId: preparedId,
				}
			},
			primitive.OpCodeExecute: func(cl *MockClient, frm *frame.Frame) message.Message {
				ex := frm.Body.Message.(*message.Execute)
				require.Equal(t, preparedId, ex.QueryId)
				return &message.Unprepared{Id: ex.QueryId}
			},
		}),
	}

	const supported = primitive.ProtocolVersion4

	ctx, cancel := context.WithCancel(context.Background())
	defer cancel()

	err := server.Serve(ctx, supported, MockHost{
		IP:     "127.0.0.1",
		Port:   9042,
		HostID: mockHostID,
	}, nil)
	require.NoError(t, err)

	logger, _ := zap.NewDevelopment()

	var preparedCache testPrepareCache

	cl, err := ConnectClient(ctx, &defaultEndpoint{"127.0.0.1:9042"},
		ClientConnConfig{
			PreparedCache: &preparedCache, // Empty cache
			Logger:        logger,
		},
	)
	defer func(cl *ClientConn) {
		_ = cl.Close()
	}(cl)
	require.NoError(t, err)

	_, err = cl.Handshake(ctx, supported, nil)
	require.NoError(t, err)

	resp, err := cl.SendAndReceive(ctx, frame.NewFrame(supported, 0, &message.Execute{QueryId: preparedId}))
	require.NoError(t, err)

	assert.Equal(t, primitive.OpCodeError, resp.Header.OpCode)

	_, ok := resp.Body.Message.(*message.Unprepared)
	assert.True(t, ok, "expecting an unprepared response")
}

type testPrepareCache struct {
	cache sync.Map
}

func (t *testPrepareCache) Store(id string, entry *PreparedEntry) {
	t.cache.Store(id, entry)
}

func (t *testPrepareCache) Load(id string) (entry *PreparedEntry, ok bool) {
	if val, ok := t.cache.Load(id); ok {
		return val.(*PreparedEntry), true
	}
	return nil, false
}

type testPrepareRequest struct {
	t          *testing.T
	wg         *sync.WaitGroup
	cl         *ClientConn
	version    primitive.ProtocolVersion
	preparedId []byte
}

func (t *testPrepareRequest) Frame() interface{} {
	return frame.NewFrame(t.version, 0, &message.Execute{QueryId: t.preparedId})
}

func (t *testPrepareRequest) Execute(next bool) {
	err := t.cl.Send(t)
	require.NoError(t.t, err)
}

func (t *testPrepareRequest) OnClose(_ error) {
	panic("not implemented")
}

func (t *testPrepareRequest) OnResult(raw *frame.RawFrame) {
	assert.Equal(t.t, primitive.OpCodeResult, raw.Header.OpCode)
	frm, err := codec.ConvertFromRawFrame(raw)
	require.NoError(t.t, err)
	_, ok := frm.Body.Message.(*message.RowsResult)
	assert.True(t.t, ok)
	t.wg.Done()
}

type testInflightRequest struct {
	wg *sync.WaitGroup
}

func (t testInflightRequest) Execute(_ bool) {
	panic("not implemented")
}

func (t testInflightRequest) Frame() interface{} {
	return frame.NewFrame(primitive.ProtocolVersion4, -1, &message.Query{
		Query: "SELECT * FROM system.local",
	})
}

func (t testInflightRequest) OnClose(_ error) {
	panic("not implemented")
}

func (t testInflightRequest) OnResult(_ *frame.RawFrame) {
	t.wg.Done()
}

func mockServerWithAuth(username, password string) *MockServer {
	return &MockServer{
		Handlers: NewMockRequestHandlers(MockRequestHandlers{
			primitive.OpCodeStartup: func(client *MockClient, frm *frame.Frame) message.Message {
				return &message.Authenticate{Authenticator: "org.apache.cassandra.auth.PasswordAuthenticator"}
			},
			primitive.OpCodeAuthResponse: func(client *MockClient, frm *frame.Frame) message.Message {
				response := frm.Body.Message.(*message.AuthResponse)
				source := bytes.NewBuffer(append(response.Token, 0))
				if _, err := source.ReadBytes(0); err != nil {
					return &message.AuthenticationError{ErrorMessage: "Invalid token (authId)"}
				} else if u, err := source.ReadString(0); err != nil {
					return &message.AuthenticationError{ErrorMessage: "Invalid token (username)"}
				} else if p, err := source.ReadString(0); err != nil {
					return &message.AuthenticationError{ErrorMessage: "Invalid token (password)"}
				} else if u[:len(u)-1] == username && p[:len(p)-1] == password {
					return &message.AuthSuccess{}
				} else {
					return &message.Unauthorized{ErrorMessage: "Invalid credentials"}
				}
			},
		}),
	}
}

const (
	connectTimeout    = 100 * time.Millisecond
	heartbeatInterval = 500 * time.Millisecond
	idleTimeout       = 1000 * time.Millisecond
)

func TestClientConn_Heartbeats(t *testing.T) {
	logger, _ := zap.NewDevelopment()
	heartbeatCh := make(chan bool, 1)

	server := &MockServer{
		Handlers: NewMockRequestHandlers(MockRequestHandlers{
			primitive.OpCodeOptions: func(cl *MockClient, frm *frame.Frame) message.Message {
				heartbeatCh <- true
				return &message.Supported{}
			},
		}),
	}

	const supported = primitive.ProtocolVersion4

	ctx, cancel := context.WithCancel(context.Background())
	defer cancel()

	err := server.Serve(ctx, supported, MockHost{
		IP:     "127.0.0.1",
		Port:   9042,
		HostID: mockHostID,
	}, nil)
	require.NoError(t, err)

	cl, err := ConnectClient(ctx, &defaultEndpoint{"127.0.0.1:9042"})
	require.NoError(t, err)

	_, err = cl.Handshake(ctx, supported, nil)
	require.NoError(t, err)

	go cl.Heartbeats(connectTimeout, supported, heartbeatInterval, idleTimeout, logger)
	select {
	case <-heartbeatCh:
		_ = cl.Close()
	case <-time.After(idleTimeout * 2):
		assert.Fail(t, "expected heartbeat")
	}
}

func TestClientConn_HeartbeatsError(t *testing.T) {
	logger, _ := zap.NewDevelopment()

	server := &MockServer{
		Handlers: NewMockRequestHandlers(MockRequestHandlers{
			primitive.OpCodeOptions: func(cl *MockClient, frm *frame.Frame) message.Message {
				return &message.ServerError{}
			},
		}),
	}

	const supported = primitive.ProtocolVersion4

	ctx, cancel := context.WithCancel(context.Background())
	defer cancel()

	err := server.Serve(ctx, supported, MockHost{
		IP:     "127.0.0.1",
		Port:   9042,
		HostID: mockHostID,
	}, nil)
	require.NoError(t, err)

	cl, err := ConnectClient(ctx, &defaultEndpoint{"127.0.0.1:9042"})
	require.NoError(t, err)

	_, err = cl.Handshake(ctx, supported, nil)
	require.NoError(t, err)

	go cl.Heartbeats(connectTimeout, supported, heartbeatInterval, idleTimeout, logger)
	closed := waitUntil(2*idleTimeout, func() bool {
		select {
		case <-cl.IsClosed():
			return true
		default:
			return false
		}
	})
	assert.True(t, closed, "expected the connection to be closed")
}

func TestClientConn_HeartbeatsTimeout(t *testing.T) {
	logger, _ := zap.NewDevelopment()

	server := &MockServer{
		Handlers: NewMockRequestHandlers(MockRequestHandlers{
			primitive.OpCodeOptions: func(cl *MockClient, frm *frame.Frame) message.Message {
				time.Sleep(heartbeatInterval)
				return &message.Supported{}
			},
		}),
	}

	const supported = primitive.ProtocolVersion4

	ctx, cancel := context.WithCancel(context.Background())
	defer cancel()

	err := server.Serve(ctx, supported, MockHost{
		IP:     "127.0.0.1",
		Port:   9042,
		HostID: mockHostID,
	}, nil)
	require.NoError(t, err)

	cl, err := ConnectClient(ctx, &defaultEndpoint{"127.0.0.1:9042"})
	require.NoError(t, err)

	_, err = cl.Handshake(ctx, supported, nil)
	require.NoError(t, err)

	go cl.Heartbeats(connectTimeout, supported, heartbeatInterval, idleTimeout, logger)
	closed := waitUntil(2*idleTimeout, func() bool {
		select {
		case <-cl.IsClosed():
			return true
		default:
			return false
		}
	})
	assert.True(t, closed, "expected the connection to be closed")

}

func TestClientConn_HeartbeatsUnexpectedMessage(t *testing.T) {
	logger, _ := zap.NewDevelopment()

	server := &MockServer{
		Handlers: NewMockRequestHandlers(MockRequestHandlers{
			primitive.OpCodeOptions: func(cl *MockClient, frm *frame.Frame) message.Message {
				return &message.Startup{}
			},
		}),
	}

	const supported = primitive.ProtocolVersion4

	ctx, cancel := context.WithCancel(context.Background())
	defer cancel()

	err := server.Serve(ctx, supported, MockHost{
		IP:     "127.0.0.1",
		Port:   9042,
		HostID: mockHostID,
	}, nil)
	require.NoError(t, err)

	cl, err := ConnectClient(ctx, &defaultEndpoint{"127.0.0.1:9042"})
	require.NoError(t, err)

	_, err = cl.Handshake(ctx, supported, nil)
	require.NoError(t, err)

	go cl.Heartbeats(connectTimeout, supported, heartbeatInterval, idleTimeout, logger)
	closed := waitUntil(2*idleTimeout, func() bool {
		select {
		case <-cl.IsClosed():
			return true
		default:
			return false
		}
	})
	assert.True(t, closed, "expected the connection to be closed")

}<|MERGE_RESOLUTION|>--- conflicted
+++ resolved
@@ -17,10 +17,7 @@
 import (
 	"bytes"
 	"context"
-<<<<<<< HEAD
 	"encoding/hex"
-=======
->>>>>>> 262cb1a8
 	"net"
 	"sync"
 	"testing"
@@ -31,11 +28,9 @@
 	"github.com/datastax/go-cassandra-native-protocol/primitive"
 	"github.com/stretchr/testify/assert"
 	"github.com/stretchr/testify/require"
-<<<<<<< HEAD
 	"go.uber.org/atomic"
-=======
->>>>>>> 262cb1a8
 	"go.uber.org/zap"
+
 )
 
 func TestClientConn_Handshake(t *testing.T) {
