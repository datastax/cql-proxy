// Copyright (c) DataStax, Inc.
//
// Licensed under the Apache License, Version 2.0 (the "License");
// you may not use this file except in compliance with the License.
// You may obtain a copy of the License at
//
//      http://www.apache.org/licenses/LICENSE-2.0
//
// Unless required by applicable law or agreed to in writing, software
// distributed under the License is distributed on an "AS IS" BASIS,
// WITHOUT WARRANTIES OR CONDITIONS OF ANY KIND, either express or implied.
// See the License for the specific language governing permissions and
// limitations under the License.

package proxy

import (
	"bytes"
	"context"
	"crypto"
	"crypto/md5"
	"encoding/hex"
	"errors"
	"fmt"
	"io"
	"math"
	"math/big"
	"net"
	"reflect"
	"sort"
	"strconv"
	"strings"
	"sync"
	"time"

	"github.com/datastax/cql-proxy/parser"
	"github.com/datastax/cql-proxy/proxycore"

	"github.com/datastax/go-cassandra-native-protocol/datatype"
	"github.com/datastax/go-cassandra-native-protocol/frame"
	"github.com/datastax/go-cassandra-native-protocol/message"
	"github.com/datastax/go-cassandra-native-protocol/primitive"
	lru "github.com/hashicorp/golang-lru"
	"go.uber.org/zap"
)

var (
	encodedOneValue, _ = proxycore.EncodeType(datatype.Int, primitive.ProtocolVersion4, 1)
)

var ErrProxyClosed = errors.New("proxy closed")
var ErrProxyAlreadyConnected = errors.New("proxy already connected")
var ErrProxyNotConnected = errors.New("proxy not connected")

const preparedIdSize = 16

type PeerConfig struct {
	RPCAddr string   `yaml:"rpc-address"`
	DC      string   `yaml:"data-center,omitempty"`
	Tokens  []string `yaml:"tokens,omitempty"`
}

type Config struct {
	Version           primitive.ProtocolVersion
	MaxVersion        primitive.ProtocolVersion
	Auth              proxycore.Authenticator
	Resolver          proxycore.EndpointResolver
	ReconnectPolicy   proxycore.ReconnectPolicy
	RetryPolicy       RetryPolicy
	IdempotentGraph   bool
	NumConns          int
	Logger            *zap.Logger
	HeartBeatInterval time.Duration
	IdleTimeout       time.Duration
	RPCAddr           string
	DC                string
	Tokens            []string
	Peers             []PeerConfig
	// PreparedCache a cache that stores prepared queries. If not set it uses the default implementation with a max
	// capacity of ~100MB.
	PreparedCache proxycore.PreparedCache
}

type Proxy struct {
	ctx                 context.Context
	config              Config
	logger              *zap.Logger
	cluster             *proxycore.Cluster
	sessions            [primitive.ProtocolVersionDse2 + 1]sync.Map // Cache sessions per protocol version
	mu                  sync.Mutex
	isConnected         bool
	isClosing           bool
	clients             map[*client]struct{}
	listeners           map[*net.Listener]struct{}
	eventClients        sync.Map
	preparedCache       proxycore.PreparedCache
	preparedIdempotence sync.Map
	lb                  proxycore.LoadBalancer
	systemLocalValues   map[string]message.Column
	closed              chan struct{}
	localNode           *node
	nodes               []*node
	onceUsingGraphLog   sync.Once
}

type node struct {
	addr   *net.IPAddr
	dc     string
	tokens []string
}

func (p *Proxy) OnEvent(event proxycore.Event) {
	switch evt := event.(type) {
	case *proxycore.SchemaChangeEvent:
		frm := frame.NewFrame(p.cluster.NegotiatedVersion, -1, evt.Message)
		p.eventClients.Range(func(key, _ interface{}) bool {
			cl := key.(*client)
			err := cl.conn.Write(proxycore.SenderFunc(func(writer io.Writer) error {
				return codec.EncodeFrame(frm, writer)
			}))
			cl.conn.LocalAddr()
			if err != nil {
				p.logger.Error("unable to send schema change event",
					zap.Stringer("client", cl.conn.RemoteAddr()),
					zap.Error(err))
				_ = cl.conn.Close()
			}
			return true
		})
	}
}

func NewProxy(ctx context.Context, config Config) *Proxy {
	if config.Version == 0 {
		config.Version = primitive.ProtocolVersion4
	}
	if config.MaxVersion == 0 {
		config.MaxVersion = primitive.ProtocolVersion4
	}
	if config.RetryPolicy == nil {
		config.RetryPolicy = NewDefaultRetryPolicy()
	}
	return &Proxy{
		ctx:       ctx,
		config:    config,
		logger:    proxycore.GetOrCreateNopLogger(config.Logger),
		clients:   make(map[*client]struct{}),
		listeners: make(map[*net.Listener]struct{}),
		closed:    make(chan struct{}),
	}
}

func (p *Proxy) Connect() error {
	p.mu.Lock()
	defer p.mu.Unlock()

	if p.isConnected {
		return ErrProxyAlreadyConnected
	}

	var err error
	p.preparedCache, err = getOrCreateDefaultPreparedCache(p.config.PreparedCache)
	if err != nil {
		return fmt.Errorf("unable to create prepared cache %w", err)
	}

	p.cluster, err = proxycore.ConnectCluster(p.ctx, proxycore.ClusterConfig{
		Version:           p.config.Version,
		Auth:              p.config.Auth,
		Resolver:          p.config.Resolver,
		ReconnectPolicy:   p.config.ReconnectPolicy,
		HeartBeatInterval: p.config.HeartBeatInterval,
		IdleTimeout:       p.config.IdleTimeout,
		Logger:            p.logger,
	})

	if err != nil {
		return fmt.Errorf("unable to connect to cluster %w", err)
	}

	err = p.cluster.Listen(p)
	if err != nil {
		return fmt.Errorf("unable to register to listen for schema events %w", err)
	}

	err = p.buildNodes()
	if err != nil {
		return fmt.Errorf("unable to build node information: %w", err)
	}

	p.buildLocalRow()

	p.lb = proxycore.NewRoundRobinLoadBalancer()
	err = p.cluster.Listen(p.lb)
	if err != nil {
		return err
	}

	sess, err := proxycore.ConnectSession(p.ctx, p.cluster, proxycore.SessionConfig{
		ReconnectPolicy:   p.config.ReconnectPolicy,
		NumConns:          p.config.NumConns,
		Version:           p.cluster.NegotiatedVersion,
		Auth:              p.config.Auth,
		HeartBeatInterval: p.config.HeartBeatInterval,
		IdleTimeout:       p.config.IdleTimeout,
		PreparedCache:     p.preparedCache,
		Logger:            p.logger,
	})

	if err != nil {
		return fmt.Errorf("unable to connect session %w", err)
	}

	p.sessions[p.cluster.NegotiatedVersion].Store("", sess) // No keyspace

	p.isConnected = true
	return nil
}

// Serve the proxy using the specified listener. It can be called multiple times with different listeners allowing
// them to share the same backend clusters.
func (p *Proxy) Serve(l net.Listener) (err error) {
	l = &closeOnceListener{Listener: l}
	defer l.Close()

	if err = p.addListener(&l); err != nil {
		return err
	}
	defer p.removeListener(&l)

	for {
		conn, err := l.Accept()
		if err != nil {
			select {
			case <-p.closed:
				return ErrProxyClosed
			default:
				return err
			}
		}
		p.handle(conn)
	}
}

func (p *Proxy) addListener(l *net.Listener) error {
	p.mu.Lock()
	defer p.mu.Unlock()
	if p.isClosing {
		return ErrProxyClosed
	}
	if !p.isConnected {
		return ErrProxyNotConnected
	}
	p.listeners[l] = struct{}{}
	return nil
}

func (p *Proxy) removeListener(l *net.Listener) {
	p.mu.Lock()
	defer p.mu.Unlock()
	delete(p.listeners, l)
}

func (p *Proxy) Close() error {
	p.mu.Lock()
	defer p.mu.Unlock()
	select {
	case <-p.closed:
	default:
		close(p.closed)
	}
	var err error
	for l := range p.listeners {
		if closeErr := (*l).Close(); closeErr != nil && err == nil {
			err = closeErr
		}
	}
	for cl := range p.clients {
		_ = cl.conn.Close()
		p.eventClients.Delete(cl)
		delete(p.clients, cl)
	}
	return err
}

func (p *Proxy) Ready() bool {
	return true
}

func (p *Proxy) OutageDuration() time.Duration {
	return p.cluster.OutageDuration()
}

func (p *Proxy) handle(conn net.Conn) {
	if tcpConn, ok := conn.(*net.TCPConn); ok {
		if err := tcpConn.SetKeepAlive(false); err != nil {
			p.logger.Warn("failed to disable keepalive on connection", zap.Error(err))
		}
		if err := tcpConn.SetNoDelay(true); err != nil {
			p.logger.Warn("failed to set TCP_NODELAY on connection", zap.Error(err))
		}
	}

	cl := &client{
		ctx:                 p.ctx,
		proxy:               p,
		preparedSystemQuery: make(map[[preparedIdSize]byte]interface{}),
	}
	p.addClient(cl)
	cl.conn = proxycore.NewConn(conn, cl)
	cl.conn.Start()
}

func (p *Proxy) maybeCreateSession(version primitive.ProtocolVersion, keyspace string) (*proxycore.Session, error) {
	p.mu.Lock()
	defer p.mu.Unlock()
	if cachedSession, ok := p.sessions[version].Load(keyspace); ok {
		return cachedSession.(*proxycore.Session), nil
	} else {
		sess, err := proxycore.ConnectSession(p.ctx, p.cluster, proxycore.SessionConfig{
			ReconnectPolicy:   p.config.ReconnectPolicy,
			NumConns:          p.config.NumConns,
			Version:           version,
			Auth:              p.config.Auth,
			PreparedCache:     p.preparedCache,
			Keyspace:          keyspace,
			HeartBeatInterval: p.config.HeartBeatInterval,
			IdleTimeout:       p.config.IdleTimeout,
			Logger:            p.logger,
		})
		if err != nil {
			return nil, err
		}
		p.sessions[version].Store(keyspace, sess)
		return sess, nil
	}
}

func (p *Proxy) findSession(version primitive.ProtocolVersion, keyspace string) (*proxycore.Session, error) {
	if s, ok := p.sessions[version].Load(keyspace); ok {
		return s.(*proxycore.Session), nil
	} else {
		return p.maybeCreateSession(version, keyspace)
	}
}

func (p *Proxy) newQueryPlan() proxycore.QueryPlan {
	return p.lb.NewQueryPlan()
}

var (
	schemaVersion, _ = primitive.ParseUuid("4f2b29e6-59b5-4e2d-8fd6-01e32e67f0d7")
)

func (p *Proxy) buildNodes() (err error) {
	numPeers := len(p.config.Peers)
	nodes := make([]*node, 0, numPeers+1)

	var localAddr *net.IPAddr
	if len(p.config.RPCAddr) > 0 {
		localAddr, err = net.ResolveIPAddr("ip", p.config.RPCAddr)
		if err != nil {
			return fmt.Errorf("invalid RPC address: %w", err)
		}
	} else if numPeers > 0 {
		return errors.New("peers provided, but RPC address is not set")
	}

	localDC := p.config.DC
	if len(localDC) == 0 {
		localDC = p.cluster.Info.LocalDC
		p.logger.Info("no local DC configured using DC from the first successful contact point",
			zap.String("dc", localDC))
	}

	var localTokens []string
	calculateTokens := false
	if len(p.config.Tokens) > 0 {
		localTokens = p.config.Tokens
	} else {
		calculateTokens = true
		localTokens = []string{strconv.FormatInt(math.MinInt64, 10)}
	}

	p.localNode = &node{
		addr:   localAddr,
		dc:     localDC,
		tokens: localTokens,
	}
	nodes = append(nodes, p.localNode)

	for i, peer := range p.config.Peers {
		if len(peer.RPCAddr) == 0 {
			return fmt.Errorf("no 'rpc-address' provided for peer #%d", i+1)
		}
		addr, err := net.ResolveIPAddr("ip", peer.RPCAddr)
		if err != nil {
			return fmt.Errorf("invalid peer address: %w", err)
		}
		if compareIPAddr(localAddr, addr) == 0 {
			p.logger.Info("ignoring local address in peers configuration", zap.Stringer("localAddr", localAddr))
			continue
		}
		dc := peer.DC
		if len(dc) == 0 {
			dc = localDC
		}
		if !calculateTokens && len(peer.Tokens) == 0 {
			return errors.New("tokens must be provided for all peer proxies if tokens are provided for this proxy")
		}
		nodes = append(nodes, &node{
			addr:   addr,
			dc:     dc,
			tokens: peer.Tokens,
		})
	}

	// If tokens are not provided then we calculate tokens by sorting the addresses and assigning an even portion of the
	// ring to each proxy. This should be deterministic in multiple independent proxies, assuming they have the same
	// list of peers.
	if calculateTokens && len(nodes) > 1 {
		sort.Slice(nodes, func(i, j int) bool {
			return compareIPAddr(nodes[i].addr, nodes[j].addr) < 0
		})

		var numTokens big.Int
		numTokens.SetUint64(math.MaxUint64/uint64(numPeers+1) + 1)
		start := big.NewInt(math.MinInt64)

		for _, n := range nodes {
			n.tokens = []string{start.Text(10)}
			start.Add(start, &numTokens)
		}
	}

	p.nodes = nodes

	return nil
}

func (p *Proxy) buildLocalRow() {
	p.systemLocalValues = map[string]message.Column{
		"key":                     p.encodeTypeFatal(datatype.Varchar, "local"),
		"data_center":             p.encodeTypeFatal(datatype.Varchar, p.localNode.dc),
		"rack":                    p.encodeTypeFatal(datatype.Varchar, "rack1"),
		"tokens":                  p.encodeTypeFatal(datatype.NewListType(datatype.Varchar), p.localNode.tokens),
		"release_version":         p.encodeTypeFatal(datatype.Varchar, p.cluster.Info.ReleaseVersion),
		"partitioner":             p.encodeTypeFatal(datatype.Varchar, p.cluster.Info.Partitioner),
		"cluster_name":            p.encodeTypeFatal(datatype.Varchar, "cql-proxy"),
		"cql_version":             p.encodeTypeFatal(datatype.Varchar, p.cluster.Info.CQLVersion),
		"schema_version":          p.encodeTypeFatal(datatype.Uuid, schemaVersion), // TODO: Make this match the downstream cluster(s)
		"native_protocol_version": p.encodeTypeFatal(datatype.Varchar, p.cluster.NegotiatedVersion.String()),
		"dse_version":             p.encodeTypeFatal(datatype.Varchar, p.cluster.Info.DSEVersion),
	}
}

func (p *Proxy) encodeTypeFatal(dt datatype.DataType, val interface{}) []byte {
	encoded, err := proxycore.EncodeType(dt, p.cluster.NegotiatedVersion, val)
	if err != nil {
		p.logger.Fatal("unable to encode type", zap.Error(err))
	}
	return encoded
}

// isIdempotent checks whether a prepared ID is idempotent.
// If the proxy receives a query that it's never prepared then this will also return false.
func (p *Proxy) isIdempotent(id []byte) bool {
	if val, ok := p.preparedIdempotence.Load(preparedIdKey(id)); !ok {
		// This should only happen if the proxy has never had a "PREPARE" request for this query ID.
		p.logger.Error("unable to determine if prepared statement is idempotent",
			zap.String("preparedID", hex.EncodeToString(id)))
		return false
	} else {
		return val.(bool)
	}
}

// maybeStorePreparedIdempotence stores the idempotence of a "PREPARE" request's query.
// This information is used by future "EXECUTE" requests when they need to be retried.
func (p *Proxy) maybeStorePreparedIdempotence(raw *frame.RawFrame, msg message.Message) {
	if prepareMsg, ok := msg.(*message.Prepare); ok && raw.Header.OpCode == primitive.OpCodeResult { // Prepared result
		frm, err := codec.ConvertFromRawFrame(raw)
		if err != nil {
			p.logger.Error("error attempting to decode prepared result message")
		} else if _, ok = frm.Body.Message.(*message.PreparedResult); !ok { // TODO: Use prepared type data to disambiguate idempotency
			p.logger.Error("expected prepared result message, but got something else")
		} else {
			idempotent, err := parser.IsQueryIdempotent(prepareMsg.Query)
			if err != nil {
				p.logger.Error("error parsing query for idempotence", zap.Error(err))
			} else if result, ok := frm.Body.Message.(*message.PreparedResult); ok {
				p.preparedIdempotence.Store(preparedIdKey(result.PreparedQueryId), idempotent)
			} else {
				p.logger.Error("expected prepared result, but got some other type of message",
					zap.Stringer("type", reflect.TypeOf(frm.Body.Message)))
			}
		}
	}
}

<<<<<<< HEAD
func (p *Proxy) maybeLogUsingGraph() {
	p.onceUsingGraphLog.Do(func() {
		p.logger.Warn("graph queries default to *not* being considered idempotent and will not be retried automatically. Use `idempotent` flag to override.")
	})
=======
func (p *Proxy) addClient(cl *client) {
	p.mu.Lock()
	defer p.mu.Unlock()
	p.clients[cl] = struct{}{}
}

func (p *Proxy) registerForEvents(cl *client) {
	p.eventClients.Store(cl, struct{}{})
}

func (p *Proxy) removeClient(cl *client) {
	p.eventClients.Delete(cl)

	p.mu.Lock()
	defer p.mu.Unlock()
	delete(p.clients, cl)

>>>>>>> 543e2cce
}

type client struct {
	ctx                 context.Context
	proxy               *Proxy
	conn                *proxycore.Conn
	keyspace            string
	preparedSystemQuery map[[16]byte]interface{}
}

func (c *client) Receive(reader io.Reader) error {
	raw, err := codec.DecodeRawFrame(reader)
	if err != nil {
		if !errors.Is(err, io.EOF) {
			c.proxy.logger.Error("unable to decode frame", zap.Error(err))
		}
		return err
	}

	if raw.Header.Version > c.proxy.config.MaxVersion || raw.Header.Version < primitive.ProtocolVersion3 {
		c.send(raw.Header, &message.ProtocolError{
			ErrorMessage: fmt.Sprintf("Invalid or unsupported protocol version %d", raw.Header.Version),
		})
		return nil
	}

	body, err := codec.DecodeBody(raw.Header, bytes.NewReader(raw.Body))
	if err != nil {
		c.proxy.logger.Error("unable to decode body", zap.Error(err))
		return err
	}

	switch msg := body.Message.(type) {
	case *message.Options:
		c.send(raw.Header, &message.Supported{Options: map[string][]string{
			"CQL_VERSION": {c.proxy.cluster.Info.CQLVersion},
			"COMPRESSION": {},
		}})
	case *message.Startup:
		c.send(raw.Header, &message.Ready{})
	case *message.Register:
		for _, t := range msg.EventTypes {
			if t == primitive.EventTypeSchemaChange {
				c.proxy.registerForEvents(c)
			}
		}
		c.send(raw.Header, &message.Ready{})
	case *message.Prepare:
		c.handlePrepare(raw, msg)
	case *partialExecute:
		c.handleExecute(raw, msg, body.CustomPayload)
	case *partialQuery:
		c.handleQuery(raw, msg, body.CustomPayload)
	case *partialBatch:
		c.execute(raw, notDetermined, c.keyspace, msg)
	default:
		c.send(raw.Header, &message.ProtocolError{ErrorMessage: "Unsupported operation"})
	}

	return nil
}

func (c *client) execute(raw *frame.RawFrame, state idempotentState, keyspace string, msg message.Message) {
	if sess, err := c.proxy.findSession(raw.Header.Version, c.keyspace); err == nil {
		req := &request{
			client:   c,
			session:  sess,
			state:    state,
			msg:      msg,
			keyspace: keyspace,
			done:     false,
			stream:   raw.Header.StreamId,
			qp:       c.proxy.newQueryPlan(),
			raw:      raw,
		}
		req.Execute(true)
	} else {
		c.send(raw.Header, &message.ServerError{ErrorMessage: "Attempted to use invalid keyspace"})
	}
}

func (c *client) handlePrepare(raw *frame.RawFrame, msg *message.Prepare) {
	c.proxy.logger.Debug("handling prepare", zap.String("query", msg.Query), zap.Int16("stream", raw.Header.StreamId))

	keyspace := c.keyspace
	if len(msg.Keyspace) != 0 {
		keyspace = msg.Keyspace
	}
	handled, stmt, err := parser.IsQueryHandled(parser.IdentifierFromString(keyspace), msg.Query)

	if handled {
		hdr := raw.Header

		if err != nil {
			c.proxy.logger.Error("error parsing query to see if it's handled", zap.Error(err))
			c.send(hdr, &message.Invalid{ErrorMessage: err.Error()})
		} else {
			switch s := stmt.(type) {
			case *parser.SelectStatement:
				if systemColumns, ok := parser.SystemColumnsByName[s.Table]; ok {
					if columns, err := parser.FilterColumns(s, systemColumns); err != nil {
						c.send(hdr, &message.Invalid{ErrorMessage: err.Error()})
					} else {
						id := md5.Sum([]byte(msg.Query + keyspace))
						c.send(hdr, &message.PreparedResult{
							PreparedQueryId: id[:],
							ResultMetadata: &message.RowsMetadata{
								ColumnCount: int32(len(columns)),
								Columns:     columns,
							},
						})
						c.preparedSystemQuery[id] = stmt
					}
				} else {
					c.send(hdr, &message.Invalid{ErrorMessage: "Doesn't exist"})
				}
			case *parser.UseStatement:
				id := md5.Sum([]byte(msg.Query))
				c.preparedSystemQuery[id] = stmt
				c.send(hdr, &message.PreparedResult{
					PreparedQueryId: id[:],
				})
			default:
				c.send(hdr, &message.ServerError{ErrorMessage: "Proxy attempted to intercept an unhandled query"})
			}
		}

	} else {
		c.execute(raw, isIdempotent, keyspace, msg) // Prepared statements can be retried themselves
	}
}

func (c *client) handleExecute(raw *frame.RawFrame, msg *partialExecute, customPayload map[string][]byte) {
	id := preparedIdKey(msg.queryId)
	if stmt, ok := c.preparedSystemQuery[id]; ok {
		c.interceptSystemQuery(raw.Header, stmt)
	} else {
		c.execute(raw, c.getDefaultIdempotency(customPayload), "", msg)
	}
}

func (c *client) handleQuery(raw *frame.RawFrame, msg *partialQuery, customPayload map[string][]byte) {
	c.proxy.logger.Debug("handling query", zap.String("query", msg.query), zap.Int16("stream", raw.Header.StreamId))

	handled, stmt, err := parser.IsQueryHandled(parser.IdentifierFromString(c.keyspace), msg.query)

	if handled {
		if err != nil {
			c.proxy.logger.Error("error parsing query to see if it's handled", zap.Error(err))
			c.send(raw.Header, &message.Invalid{ErrorMessage: err.Error()})
		} else {
			c.interceptSystemQuery(raw.Header, stmt)
		}
	} else {
		c.execute(raw, c.getDefaultIdempotency(customPayload), c.keyspace, msg)
	}
}

func (c *client) getDefaultIdempotency(customPayload map[string][]byte) idempotentState {
	state := notDetermined
	if _, ok := customPayload["graph-source"]; ok { // Graph queries default to non-idempotent unless overridden
		c.proxy.maybeLogUsingGraph()
		if c.proxy.config.IdempotentGraph {
			state = isIdempotent
		} else {
			state = notIdempotent
		}
	}
	return state
}

func (c *client) filterSystemLocalValues(stmt *parser.SelectStatement, filtered []*message.ColumnMetadata) (row []message.Column, err error) {
	return parser.FilterValues(stmt, filtered, func(name string) (value message.Column, err error) {
		if name == "rpc_address" {
			return proxycore.EncodeType(datatype.Inet, c.proxy.cluster.NegotiatedVersion, c.localIP())
		} else if name == "host_id" {
			return proxycore.EncodeType(datatype.Uuid, c.proxy.cluster.NegotiatedVersion, nameBasedUUID(c.localIP().String()))
		} else if val, ok := c.proxy.systemLocalValues[name]; ok {
			return val, nil
		} else if name == parser.CountValueName {
			return encodedOneValue, nil
		} else {
			return nil, fmt.Errorf("no column value for %s", name)
		}
	})
}

func (c *client) localIP() net.IP {
	if c.proxy.localNode.addr != nil {
		return c.proxy.localNode.addr.IP
	} else {
		switch a := c.conn.LocalAddr().(type) {
		case *net.TCPAddr:
			return a.IP
		case *net.IPAddr:
			return a.IP
		default:
			panic("unhandled local address type")
		}
	}
}

func (c *client) filterSystemPeerValues(stmt *parser.SelectStatement, filtered []*message.ColumnMetadata, peer *node, peerCount int) (row []message.Column, err error) {
	return parser.FilterValues(stmt, filtered, func(name string) (value message.Column, err error) {
		if name == "data_center" {
			return proxycore.EncodeType(datatype.Varchar, c.proxy.cluster.NegotiatedVersion, peer.dc)
		} else if name == "host_id" {
			return proxycore.EncodeType(datatype.Uuid, c.proxy.cluster.NegotiatedVersion, nameBasedUUID(peer.addr.String()))
		} else if name == "tokens" {
			return proxycore.EncodeType(datatype.NewListType(datatype.Varchar), c.proxy.cluster.NegotiatedVersion, peer.tokens)
		} else if name == "peer" {
			return proxycore.EncodeType(datatype.Inet, c.proxy.cluster.NegotiatedVersion, peer.addr.IP)
		} else if name == "rpc_address" {
			return proxycore.EncodeType(datatype.Inet, c.proxy.cluster.NegotiatedVersion, peer.addr.IP)
		} else if val, ok := c.proxy.systemLocalValues[name]; ok {
			return val, nil
		} else if name == parser.CountValueName {
			return proxycore.EncodeType(datatype.Int, c.proxy.cluster.NegotiatedVersion, peerCount)
		} else {
			return nil, fmt.Errorf("no column value for %s", name)
		}
	})
}

func (c *client) interceptSystemQuery(hdr *frame.Header, stmt interface{}) {
	switch s := stmt.(type) {
	case *parser.SelectStatement:
		if s.Table == "local" {
			localColumns := parser.SystemLocalColumns
			if len(c.proxy.cluster.Info.DSEVersion) > 0 {
				localColumns = parser.DseSystemLocalColumns
			}
			if columns, err := parser.FilterColumns(s, localColumns); err != nil {
				c.send(hdr, &message.Invalid{ErrorMessage: err.Error()})
			} else if row, err := c.filterSystemLocalValues(s, columns); err != nil {
				c.send(hdr, &message.Invalid{ErrorMessage: err.Error()})
			} else {
				c.send(hdr, &message.RowsResult{
					Metadata: &message.RowsMetadata{
						ColumnCount: int32(len(columns)),
						Columns:     columns,
					},
					Data: []message.Row{row},
				})
			}
		} else if s.Table == "peers" {
			peersColumns := parser.SystemPeersColumns
			if len(c.proxy.cluster.Info.DSEVersion) > 0 {
				peersColumns = parser.DseSystemPeersColumns
			}
			if columns, err := parser.FilterColumns(s, peersColumns); err != nil {
				c.send(hdr, &message.Invalid{ErrorMessage: err.Error()})
			} else {
				var data []message.Row
				for _, n := range c.proxy.nodes {
					if n != c.proxy.localNode {
						var row message.Row
						row, err = c.filterSystemPeerValues(s, columns, n, len(c.proxy.nodes)-1)
						if err != nil {
							break
						}
						data = append(data, row)
					}
				}
				if err != nil {
					c.send(hdr, &message.Invalid{ErrorMessage: err.Error()})
				} else {
					c.send(hdr, &message.RowsResult{
						Metadata: &message.RowsMetadata{
							ColumnCount: int32(len(columns)),
							Columns:     columns,
						},
						Data: data,
					})
				}
			}
		} else if columns, ok := parser.SystemColumnsByName[s.Table]; ok {
			c.send(hdr, &message.RowsResult{
				Metadata: &message.RowsMetadata{
					ColumnCount: int32(len(columns)),
					Columns:     columns,
				},
			})
		} else {
			c.send(hdr, &message.Invalid{ErrorMessage: "Doesn't exist"})
		}
	case *parser.UseStatement:
		if _, err := c.proxy.maybeCreateSession(hdr.Version, s.Keyspace); err != nil {
			c.send(hdr, &message.ServerError{ErrorMessage: "Proxy unable to create new session for keyspace"})
		} else {
			c.keyspace = s.Keyspace
			c.send(hdr, &message.SetKeyspaceResult{Keyspace: s.Keyspace})
		}
	default:
		c.send(hdr, &message.ServerError{ErrorMessage: "Proxy attempted to intercept an unhandled query"})
	}
}

func (c *client) send(hdr *frame.Header, msg message.Message) {
	_ = c.conn.Write(proxycore.SenderFunc(func(writer io.Writer) error {
		return codec.EncodeFrame(frame.NewFrame(hdr.Version, hdr.StreamId, msg), writer)
	}))
}

func (c *client) Closing(_ error) {
	c.proxy.removeClient(c)
}

func getOrCreateDefaultPreparedCache(cache proxycore.PreparedCache) (proxycore.PreparedCache, error) {
	if cache == nil {
		return NewDefaultPreparedCache(1e8 / 256) // ~100MB with an average query size of 256 bytes
	}
	return cache, nil
}

// NewDefaultPreparedCache creates a new default prepared cache capping the max item capacity to `size`.
func NewDefaultPreparedCache(size int) (proxycore.PreparedCache, error) {
	cache, err := lru.New(size)
	if err != nil {
		return nil, err
	}
	return &defaultPreparedCache{cache}, nil
}

type defaultPreparedCache struct {
	cache *lru.Cache
}

func (d defaultPreparedCache) Store(id string, entry *proxycore.PreparedEntry) {
	d.cache.Add(id, entry)
}

func (d defaultPreparedCache) Load(id string) (entry *proxycore.PreparedEntry, ok bool) {
	if val, ok := d.cache.Get(id); ok {
		return val.(*proxycore.PreparedEntry), true
	}
	return nil, false
}

func preparedIdKey(bytes []byte) [preparedIdSize]byte {
	var buf [preparedIdSize]byte
	copy(buf[:], bytes)
	return buf
}

func nameBasedUUID(name string) primitive.UUID {
	var uuid primitive.UUID
	m := crypto.MD5.New()
	_, _ = io.WriteString(m, name)
	hash := m.Sum(nil)
	for i := 0; i < len(uuid); i++ {
		uuid[i] = hash[i]
	}
	uuid[6] &= 0x0F
	uuid[6] |= 0x30
	uuid[8] &= 0x3F
	uuid[8] |= 0x80
	return uuid
}

func compareIPAddr(a *net.IPAddr, b *net.IPAddr) int {
	if a == b {
		return 0
	}

	res := bytes.Compare(a.IP, b.IP)
	if res != 0 {
		return res
	}

	res = strings.Compare(a.Zone, b.Zone)
	if res != 0 {
		return res
	}

	return 0
}

// Wrap the listener so that if it's closed in the serve loop it doesn't race with proxy Close()
type closeOnceListener struct {
	net.Listener
	once     sync.Once
	closeErr error
}

func (oc *closeOnceListener) Close() error {
	oc.once.Do(oc.close)
	return oc.closeErr
}

func (oc *closeOnceListener) close() { oc.closeErr = oc.Listener.Close() }<|MERGE_RESOLUTION|>--- conflicted
+++ resolved
@@ -498,12 +498,12 @@
 	}
 }
 
-<<<<<<< HEAD
 func (p *Proxy) maybeLogUsingGraph() {
 	p.onceUsingGraphLog.Do(func() {
 		p.logger.Warn("graph queries default to *not* being considered idempotent and will not be retried automatically. Use `idempotent` flag to override.")
 	})
-=======
+}
+
 func (p *Proxy) addClient(cl *client) {
 	p.mu.Lock()
 	defer p.mu.Unlock()
@@ -521,7 +521,6 @@
 	defer p.mu.Unlock()
 	delete(p.clients, cl)
 
->>>>>>> 543e2cce
 }
 
 type client struct {
